--- conflicted
+++ resolved
@@ -12,18 +12,9 @@
 // See the License for the specific language governing permissions and
 // limitations under the License.
 
-<<<<<<< HEAD
-use std::num::NonZeroUsize;
-use std::panic;
-
-use bytes::BytesMut;
-use client_runtime::{RemotePath, WebSocketConfig};
-use jni::objects::JString;
-=======
 use bytes::BytesMut;
 use client_runtime::{RemotePath, WebSocketConfig};
 use jni::objects::{JObject, JString};
->>>>>>> 7c95ee86
 use jni::sys::{jbyteArray, jobject};
 use jvm_sys::null_pointer_check_abort;
 use std::num::NonZeroUsize;
@@ -35,16 +26,9 @@
 use url::Url;
 
 use bytebridge::ByteCodec;
-<<<<<<< HEAD
-use jvm_sys::vm::set_panic_hook;
-use jvm_sys::vm::utils::new_global_ref;
-use jvm_sys::{jni_try, null_pointer_check_abort, parse_string};
-use swim_client_core::downlink::map::FfiMapDownlink;
-=======
 use jvm_sys::env::JavaEnv;
 use jvm_sys::env::StringError;
 use jvm_sys::jni_try;
->>>>>>> 7c95ee86
 use swim_client_core::downlink::value::FfiValueDownlink;
 use swim_client_core::downlink::DownlinkConfigurations;
 use swim_client_core::{client_fn, ClientHandle, SwimClient};
@@ -117,16 +101,10 @@
             ClientConfig::try_from_bytes(&mut config_bytes).map(Into::into),
             std::ptr::null_mut()
         };
-<<<<<<< HEAD
+        let env = JavaEnv::new(env);
 
         let client = Box::leak(Box::new(SwimClient::new(
-            env.get_java_vm().expect("Failed to get Java VM"),
-=======
-        let env = JavaEnv::new(env);
-
-        let client = Box::leak(Box::new(SwimClient::new(
-            env,
->>>>>>> 7c95ee86
+            env,
             config
         )));
 
