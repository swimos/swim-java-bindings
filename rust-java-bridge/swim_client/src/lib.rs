--- conflicted
+++ resolved
@@ -84,11 +84,7 @@
 }
 
 client_fn! {
-<<<<<<< HEAD
     pub fn SwimClient_startClient(
-=======
-    fn SwimClient_startClient(
->>>>>>> 7506c536
         env,
         _class,
         config: jbyteArray,
@@ -117,11 +113,7 @@
 }
 
 client_fn! {
-<<<<<<< HEAD
     pub fn SwimClient_shutdownClient(
-=======
-    fn SwimClient_shutdownClient(
->>>>>>> 7506c536
         env,
         _class,
         client: *mut SwimClient,
@@ -135,11 +127,7 @@
 }
 
 client_fn! {
-<<<<<<< HEAD
     pub fn Handle_createHandle(
-=======
-    fn Handle_createHandle(
->>>>>>> 7506c536
         env,
         _class,
         runtime: *mut SwimClient,
@@ -153,11 +141,7 @@
 }
 
 client_fn! {
-<<<<<<< HEAD
     pub fn Handle_dropHandle(
-=======
-    fn Handle_dropHandle(
->>>>>>> 7506c536
         env,
         _class,
         handle: *mut ClientHandle,
@@ -228,11 +212,7 @@
     // If the number of arguments for this grows any further then it might be worth implementing an
     // FFI builder pattern that finalises with an 'open' call which this accepts and takes ownership
     // of.
-<<<<<<< HEAD
     pub fn downlink_value_ValueDownlinkModel_open(
-=======
-    fn downlink_value_ValueDownlinkModel_open(
->>>>>>> 7506c536
         env,
         _class,
         handle: *mut ClientHandle,
@@ -276,11 +256,7 @@
 }
 
 client_fn! {
-<<<<<<< HEAD
     pub fn downlink_map_MapDownlinkModel_open(
-=======
-    fn downlink_map_MapDownlinkModel_open(
->>>>>>> 7506c536
         env,
         _class,
         handle: *mut ClientHandle,
