--- conflicted
+++ resolved
@@ -47,13 +47,7 @@
         on_unlinked: jobject,
         take: jobject,
         drop: jobject,
-<<<<<<< HEAD
-        error_mode: ErrorHandlingConfig,
-    ) -> Result<FfiMapDownlink, Error> {
-        let env = vm.env_or_abort();
-=======
     ) -> FfiMapDownlink {
->>>>>>> 7c95ee86
         let lifecycle = MapDownlinkLifecycle::from_parts(
             &env,
             on_linked,
@@ -152,11 +146,6 @@
     let mut framed_read = FramedRead::new(input, MapDlNotDecoder::default());
 
     while let Some(result) = framed_read.next().await {
-<<<<<<< HEAD
-        let env = vm.env_or_abort();
-
-=======
->>>>>>> 7c95ee86
         match result? {
             DownlinkNotification::Linked => {
                 if matches!(&state, State::Unlinked) {
