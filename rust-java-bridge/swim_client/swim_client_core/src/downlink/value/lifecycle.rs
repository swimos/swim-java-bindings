// Copyright 2015-2022 Swim Inc.
//
// Licensed under the Apache License, Version 2.0 (the "License");
// you may not use this file except in compliance with the License.
// You may obtain a copy of the License at
//
//     http://www.apache.org/licenses/LICENSE-2.0
//
// Unless required by applicable law or agreed to in writing, software
// distributed under the License is distributed on an "AS IS" BASIS,
// WITHOUT WARRANTIES OR CONDITIONS OF ANY KIND, either express or implied.
// See the License for the specific language governing permissions and
// limitations under the License.

use bytes::BytesMut;
use jni::sys::jobject;
<<<<<<< HEAD
use jvm_sys::env::JavaEnv;
use swim_api::error::DownlinkTaskError;
=======
use jni::JNIEnv;
use jvm_sys::EnvExt;

use crate::downlink::vtable::{void_fn, JavaMethod, CONSUMER_ACCEPT, ON_LINKED, ON_UNLINKED};
use jvm_sys::vm::{jni_call, SpannedError};
>>>>>>> b5ff0e3e

pub struct ValueDownlinkLifecycle {
    vtable: ValueDownlinkVTable,
}

impl ValueDownlinkLifecycle {
    pub fn from_parts(
        env: &JavaEnv,
        on_event: jobject,
        on_linked: jobject,
        on_set: jobject,
        on_synced: jobject,
        on_unlinked: jobject,
    ) -> ValueDownlinkLifecycle {
        ValueDownlinkLifecycle {
            vtable: ValueDownlinkVTable::new(
                env,
                on_event,
                on_linked,
                on_set,
                on_synced,
                on_unlinked,
            ),
        }
    }

    pub fn on_linked(&mut self, env: &JavaEnv) -> Result<(), DownlinkTaskError> {
        let ValueDownlinkLifecycle { vtable } = self;
        vtable.on_linked(env)
    }

    pub fn on_synced(
        &mut self,
        env: &JavaEnv,
        value: &mut Vec<u8>,
        _ret: &mut BytesMut,
    ) -> Result<(), DownlinkTaskError> {
        let ValueDownlinkLifecycle { vtable } = self;
        vtable.on_synced(env, value)
    }

    pub fn on_event(
        &mut self,
        env: &JavaEnv,
        value: &mut Vec<u8>,
        _ret: &mut BytesMut,
    ) -> Result<(), DownlinkTaskError> {
        let ValueDownlinkLifecycle { vtable } = self;
        vtable.on_event(env, value)
    }

    pub fn on_set(
        &mut self,
        env: &JavaEnv,
        value: &mut Vec<u8>,
        _ret: &mut BytesMut,
    ) -> Result<(), DownlinkTaskError> {
        let ValueDownlinkLifecycle { vtable } = self;
        vtable.on_set(env, value)
    }

    pub fn on_unlinked(&mut self, env: &JavaEnv) -> Result<(), DownlinkTaskError> {
        let ValueDownlinkLifecycle { vtable } = self;
        vtable.on_unlinked(env)
    }
}

pub struct ValueDownlinkVTable {
    on_linked: JavaMethod,
    on_synced: JavaMethod,
    on_event: JavaMethod,
    on_set: JavaMethod,
    on_unlinked: JavaMethod,
}

impl ValueDownlinkVTable {
    fn new(
        env: &JNIEnv,
        on_event: jobject,
        on_linked: jobject,
        on_set: jobject,
        on_synced: jobject,
        on_unlinked: jobject,
    ) -> Result<ValueDownlinkVTable, Error> {
        Ok(ValueDownlinkVTable {
            on_linked: JavaMethod::for_method(&env, on_linked, ON_LINKED)?,
            on_synced: JavaMethod::for_method(&env, on_synced, CONSUMER_ACCEPT)?,
            on_event: JavaMethod::for_method(&env, on_event, CONSUMER_ACCEPT)?,
            on_set: JavaMethod::for_method(&env, on_set, CONSUMER_ACCEPT)?,
            on_unlinked: JavaMethod::for_method(&env, on_unlinked, ON_UNLINKED)?,
        })
    }

    fn on_linked(&mut self, env: &JNIEnv) -> Result<(), Error> {
        void_fn(env, &mut self.on_linked, &[])
    }

    fn on_synced(&mut self, env: &JNIEnv, value: &mut Vec<u8>) -> Result<(), Error> {
        let buffer = unsafe { env.new_direct_byte_buffer_exact(value) }?;
        void_fn(env, &mut self.on_synced, &[buffer.into()])
    }

    fn on_event(&mut self, env: &JNIEnv, value: &mut Vec<u8>) -> Result<(), Error> {
        let buffer = unsafe { env.new_direct_byte_buffer_exact(value) }?;
        void_fn(env, &mut self.on_event, &[buffer.into()])
    }

    fn on_set(&mut self, env: &JNIEnv, value: &mut Vec<u8>) -> Result<(), Error> {
        let buffer = unsafe { env.new_direct_byte_buffer_exact(value) }?;
        void_fn(env, &mut self.on_set, &[buffer.into()])
    }

    fn on_unlinked(&mut self, env: &JNIEnv) -> Result<(), Error> {
        void_fn(env, &mut self.on_unlinked, &[])
    }
}<|MERGE_RESOLUTION|>--- conflicted
+++ resolved
@@ -14,16 +14,11 @@
 
 use bytes::BytesMut;
 use jni::sys::jobject;
-<<<<<<< HEAD
-use jvm_sys::env::JavaEnv;
-use swim_api::error::DownlinkTaskError;
-=======
 use jni::JNIEnv;
-use jvm_sys::EnvExt;
 
-use crate::downlink::vtable::{void_fn, JavaMethod, CONSUMER_ACCEPT, ON_LINKED, ON_UNLINKED};
 use jvm_sys::vm::{jni_call, SpannedError};
->>>>>>> b5ff0e3e
+
+use crate::downlink::value::vtable::ValueDownlinkVTable;
 
 pub struct ValueDownlinkLifecycle {
     vtable: ValueDownlinkVTable,
@@ -89,54 +84,4 @@
         let ValueDownlinkLifecycle { vtable } = self;
         vtable.on_unlinked(env)
     }
-}
-
-pub struct ValueDownlinkVTable {
-    on_linked: JavaMethod,
-    on_synced: JavaMethod,
-    on_event: JavaMethod,
-    on_set: JavaMethod,
-    on_unlinked: JavaMethod,
-}
-
-impl ValueDownlinkVTable {
-    fn new(
-        env: &JNIEnv,
-        on_event: jobject,
-        on_linked: jobject,
-        on_set: jobject,
-        on_synced: jobject,
-        on_unlinked: jobject,
-    ) -> Result<ValueDownlinkVTable, Error> {
-        Ok(ValueDownlinkVTable {
-            on_linked: JavaMethod::for_method(&env, on_linked, ON_LINKED)?,
-            on_synced: JavaMethod::for_method(&env, on_synced, CONSUMER_ACCEPT)?,
-            on_event: JavaMethod::for_method(&env, on_event, CONSUMER_ACCEPT)?,
-            on_set: JavaMethod::for_method(&env, on_set, CONSUMER_ACCEPT)?,
-            on_unlinked: JavaMethod::for_method(&env, on_unlinked, ON_UNLINKED)?,
-        })
-    }
-
-    fn on_linked(&mut self, env: &JNIEnv) -> Result<(), Error> {
-        void_fn(env, &mut self.on_linked, &[])
-    }
-
-    fn on_synced(&mut self, env: &JNIEnv, value: &mut Vec<u8>) -> Result<(), Error> {
-        let buffer = unsafe { env.new_direct_byte_buffer_exact(value) }?;
-        void_fn(env, &mut self.on_synced, &[buffer.into()])
-    }
-
-    fn on_event(&mut self, env: &JNIEnv, value: &mut Vec<u8>) -> Result<(), Error> {
-        let buffer = unsafe { env.new_direct_byte_buffer_exact(value) }?;
-        void_fn(env, &mut self.on_event, &[buffer.into()])
-    }
-
-    fn on_set(&mut self, env: &JNIEnv, value: &mut Vec<u8>) -> Result<(), Error> {
-        let buffer = unsafe { env.new_direct_byte_buffer_exact(value) }?;
-        void_fn(env, &mut self.on_set, &[buffer.into()])
-    }
-
-    fn on_unlinked(&mut self, env: &JNIEnv) -> Result<(), Error> {
-        void_fn(env, &mut self.on_unlinked, &[])
-    }
 }