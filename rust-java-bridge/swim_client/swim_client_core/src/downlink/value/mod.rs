--- conflicted
+++ resolved
@@ -28,7 +28,6 @@
 use jvm_sys::vm::utils::VmExt;
 use jvm_sys::vm::SpannedError;
 
-use crate::downlink::decoder::ValueDlNotDecoder;
 use crate::downlink::value::lifecycle::ValueDownlinkLifecycle;
 use crate::downlink::{ErrorHandlingConfig, FfiFailureHandler};
 use crate::SharedVm;
@@ -149,16 +148,11 @@
     } = config;
 
     let mut state = LinkState::Unlinked;
-    let mut framed_read = FramedRead::new(input, ValueDlNotDecoder::default());
+    let mut framed_read = FramedRead::new(input, ValueNotificationDecoder::<Value>::default());
     let mut ffi_buffer = BytesMut::new();
 
     while let Some(result) = framed_read.next().await {
-<<<<<<< HEAD
-        let env = get_env_shared_expect(&vm);
-
-=======
         let env = vm.expect_env();
->>>>>>> 2cc497c9
         match result? {
             DownlinkNotification::Linked => {
                 if matches!(&state, LinkState::Unlinked) {
