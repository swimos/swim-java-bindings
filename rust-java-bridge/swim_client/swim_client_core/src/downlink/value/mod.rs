--- conflicted
+++ resolved
@@ -111,10 +111,6 @@
     let mut ffi_buffer = BytesMut::new();
 
     while let Some(result) = framed_read.next().await {
-<<<<<<< HEAD
-        let env = vm.env_or_abort();
-=======
->>>>>>> 7c95ee86
         match result? {
             DownlinkNotification::Linked => {
                 if matches!(&state, LinkState::Unlinked) {
