// Copyright 2015-2022 Swim Inc.
//
// Licensed under the Apache License, Version 2.0 (the "License");
// you may not use this file except in compliance with the License.
// You may obtain a copy of the License at
//
//     http://www.apache.org/licenses/LICENSE-2.0
//
// Unless required by applicable law or agreed to in writing, software
// distributed under the License is distributed on an "AS IS" BASIS,
// WITHOUT WARRANTIES OR CONDITIONS OF ANY KIND, either express or implied.
// See the License for the specific language governing permissions and
// limitations under the License.

<<<<<<< HEAD
use jvm_sys::vm::method::JavaObjectMethodDef;

pub const ON_LINKED: JavaObjectMethodDef =
    JavaObjectMethodDef::new("ai/swim/client/lifecycle/OnLinked", "onLinked", "()V");
pub const ON_UNLINKED: JavaObjectMethodDef =
    JavaObjectMethodDef::new("ai/swim/client/lifecycle/OnUnlinked", "onUnlinked", "()V");
pub const CONSUMER_ACCEPT: JavaObjectMethodDef = JavaObjectMethodDef::new(
    "java/util/function/Consumer",
    "accept",
    "(Ljava/lang/Object;)V",
);
pub const BI_CONSUMER_ACCEPT: JavaObjectMethodDef = JavaObjectMethodDef::new(
    "java/util/function/BiConsumer",
    "accept",
    "(Ljava/lang/Object;Ljava/lang/Object;)V",
);
pub const TRI_CONSUMER_ACCEPT: JavaObjectMethodDef = JavaObjectMethodDef::new(
    "ai/swim/client/downlink/TriConsumer",
    "accept",
    "(Ljava/lang/Object;Ljava/lang/Object;Ljava/lang/Object;)V",
);
pub const ROUTINE_EXEC: JavaObjectMethodDef =
    JavaObjectMethodDef::new("ai/swim/client/downlink/map/Routine", "exec", "()V");
=======
use jni::objects::{GlobalRef, JObject, JThrowable, JValue};
use jni::sys::jobject;
use jvm_sys::env::{IsTypeOfExceptionHandler, JavaEnv, JavaExceptionHandler, Scope};
use swim_api::error::DownlinkTaskError;

use jvm_sys::method::{
    InitialisedJavaObjectMethod, JavaMethodExt, JavaObjectMethod, JavaObjectMethodDef,
};

pub struct JavaMethod {
    ptr: Option<GlobalRef>,
    def: InitialisedJavaObjectMethod,
}

impl JavaMethod {
    pub fn for_method(env: &JavaEnv, ptr: jobject, method: JavaObjectMethodDef) -> JavaMethod {
        let (ptr, def) = env.with_env(|scope| {
            let ptr = if ptr.is_null() {
                None
            } else {
                unsafe { Some(scope.new_global_ref(JObject::from_raw(ptr))) }
            };

            let method = scope.resolve(method);
            (ptr, method)
        });
        JavaMethod { ptr, def }
    }

    #[track_caller]
    pub fn execute<'j, H>(
        &mut self,
        handler: &H,
        scope: &Scope,
        args: &[JValue<'j>],
    ) -> Result<(), H::Err>
    where
        H: JavaExceptionHandler,
    {
        let JavaMethod { ptr, def } = self;
        match ptr {
            Some(ptr) => def.v().invoke(handler, scope, ptr.as_obj(), args),
            None => Ok(()),
        }
    }
}

pub struct ExceptionHandler(pub IsTypeOfExceptionHandler);

impl JavaExceptionHandler for ExceptionHandler {
    type Err = DownlinkTaskError;

    fn inspect(&self, scope: &Scope, throwable: JThrowable) -> Option<Self::Err> {
        self.0
            .inspect(scope, throwable)
            .map(|e| DownlinkTaskError::Custom(Box::new(e)))
    }
}
>>>>>>> 7c95ee86
<|MERGE_RESOLUTION|>--- conflicted
+++ resolved
@@ -12,31 +12,6 @@
 // See the License for the specific language governing permissions and
 // limitations under the License.
 
-<<<<<<< HEAD
-use jvm_sys::vm::method::JavaObjectMethodDef;
-
-pub const ON_LINKED: JavaObjectMethodDef =
-    JavaObjectMethodDef::new("ai/swim/client/lifecycle/OnLinked", "onLinked", "()V");
-pub const ON_UNLINKED: JavaObjectMethodDef =
-    JavaObjectMethodDef::new("ai/swim/client/lifecycle/OnUnlinked", "onUnlinked", "()V");
-pub const CONSUMER_ACCEPT: JavaObjectMethodDef = JavaObjectMethodDef::new(
-    "java/util/function/Consumer",
-    "accept",
-    "(Ljava/lang/Object;)V",
-);
-pub const BI_CONSUMER_ACCEPT: JavaObjectMethodDef = JavaObjectMethodDef::new(
-    "java/util/function/BiConsumer",
-    "accept",
-    "(Ljava/lang/Object;Ljava/lang/Object;)V",
-);
-pub const TRI_CONSUMER_ACCEPT: JavaObjectMethodDef = JavaObjectMethodDef::new(
-    "ai/swim/client/downlink/TriConsumer",
-    "accept",
-    "(Ljava/lang/Object;Ljava/lang/Object;Ljava/lang/Object;)V",
-);
-pub const ROUTINE_EXEC: JavaObjectMethodDef =
-    JavaObjectMethodDef::new("ai/swim/client/downlink/map/Routine", "exec", "()V");
-=======
 use jni::objects::{GlobalRef, JObject, JThrowable, JValue};
 use jni::sys::jobject;
 use jvm_sys::env::{IsTypeOfExceptionHandler, JavaEnv, JavaExceptionHandler, Scope};
@@ -94,5 +69,4 @@
             .inspect(scope, throwable)
             .map(|e| DownlinkTaskError::Custom(Box::new(e)))
     }
-}
->>>>>>> 7c95ee86
+}