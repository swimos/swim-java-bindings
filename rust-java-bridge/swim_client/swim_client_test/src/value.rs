// Copyright 2015-2022 Swim Inc.
//
// Licensed under the Apache License, Version 2.0 (the "License");
// you may not use this file except in compliance with the License.
// You may obtain a copy of the License at
//
//     http://www.apache.org/licenses/LICENSE-2.0
//
// Unless required by applicable law or agreed to in writing, software
// distributed under the License is distributed on an "AS IS" BASIS,
// WITHOUT WARRANTIES OR CONDITIONS OF ANY KIND, either express or implied.
// See the License for the specific language governing permissions and
// limitations under the License.

use std::net::SocketAddr;
use std::num::NonZeroUsize;
use std::ptr::null_mut;

use client_runtime::{RemotePath, Transport};
use fixture::{MockClientConnections, MockWs, Server, WsAction};
<<<<<<< HEAD
use futures_util::future::try_join3;
use futures_util::SinkExt;
use jni::objects::{JObject, JString};
use jni::sys::{jbyteArray, jobject};
use swim_api::downlink::{Downlink, DownlinkConfig};
use swim_api::protocol::downlink::{DownlinkNotification, DownlinkNotificationEncoder};
=======
use jni::errors::Error;
use jni::objects::{GlobalRef, JObject, JString};
use jni::sys::jobject;
use jni::JNIEnv;
>>>>>>> b5ff0e3e
use swim_form::Form;
use swim_model::{Blob, Text, Value};
use swim_utilities::non_zero_usize;
use tokio::io::duplex;
use tokio::runtime::Builder;
use tokio::runtime::Runtime;
<<<<<<< HEAD
use tokio_util::codec::FramedWrite;
use url::ParseError;
use url::Url;

use jvm_sys::env::JavaEnv;
use jvm_sys::env::StringError;
use jvm_sys::jni_try;
use jvm_sys::method::JavaMethodExt;
use jvm_sys::vtable::CountdownLatch;
use jvm_sys_tests::run_test;
use swim_client_core::downlink::value::FfiValueDownlink;
use swim_client_core::downlink::DownlinkConfigurations;
=======
use tokio::sync::Mutex;
use url::Url;

use jvm_sys::vm::method::{JavaObjectMethod, JavaObjectMethodDef};
use jvm_sys::vm::set_panic_hook;
use jvm_sys::vm::utils::new_global_ref;
use jvm_sys::vm::utils::VmExt;
use jvm_sys::{jni_try, jvm_tryf, parse_string};
use swim_client_core::downlink::value::FfiValueDownlink;
use swim_client_core::downlink::ErrorHandlingConfig;
>>>>>>> b5ff0e3e
use swim_client_core::{client_fn, SwimClient};

use crate::lifecycle_test;

#[derive(Clone, Debug, PartialEq, Eq, Form)]
#[form_root(::swim_form)]
pub enum Notification {
    #[form(tag = "linked")]
    Linked {
        #[form(header)]
        node: Text,
        #[form(header)]
        lane: Text,
    },
    #[form(tag = "synced")]
    Synced {
        node: Text,
        lane: Text,
        #[form(body)]
        body: Option<Blob>,
    },
    #[form(tag = "unlinked")]
    Unlinked {
        #[form(header)]
        node: Text,
        #[form(header)]
        lane: Text,
    },
    #[form(tag = "event")]
    Event {
        node: Text,
        lane: Text,
        #[form(body)]
        body: Option<Value>,
    },
}

const DEFAULT_BUFFER_SIZE: NonZeroUsize = unsafe { NonZeroUsize::new_unchecked(64) };

client_fn! {
    downlink_value_ValueDownlinkTest_lifecycleTest(
        env,
        _class,
        lock: jobject,
        input: JString,
        host: JString,
        node: JString,
        lane: JString,
        on_event: jobject,
        on_linked: jobject,
        on_set: jobject,
        on_synced: jobject,
        on_unlinked: jobject,
    ) -> Runtime {
        let env = JavaEnv::new(env);
        let downlink = FfiValueDownlink::create(
<<<<<<< HEAD
            env.clone(),
=======
            vm.clone(),
>>>>>>> b5ff0e3e
            on_event,
            on_linked,
            on_set,
            on_synced,
            on_unlinked,
<<<<<<< HEAD
        );

        let (host,node,lane,input) = env.with_env(|scope| {
            let host = scope.get_rust_string(host);
            let node = scope.get_rust_string(node);
            let lane = scope.get_rust_string(lane);
            let input = scope.get_rust_string(input);

            (host,node,lane,input)
        });

        let (input_tx, input_rx) = byte_channel(non_zero_usize!(128));
        let (output_tx, mut output_rx) = byte_channel(non_zero_usize!(128));

        let write_task = async move {
            let mut framed = FramedWrite::new(input_tx, DownlinkNotificationEncoder);
            for notif in input.lines() {
                match parse_recognize::<Notification>(Span::new(notif), false).unwrap() {
                    Notification::Linked { .. } => framed
                        .send(DownlinkNotification::<Blob>::Linked)
                        .await
                        .expect("Failed to encode message"),
                    Notification::Synced { .. } => framed
                        .send(DownlinkNotification::<Blob>::Synced)
                        .await
                        .expect("Failed to encode message"),
                    Notification::Unlinked { .. } => framed
                        .send(DownlinkNotification::<Blob>::Unlinked)
                        .await
                        .expect("Failed to encode message"),
                    Notification::Event { body, .. } => framed
                        .send(DownlinkNotification::Event {
                            body: format!("{}", print_recon_compact(&body)).into_bytes(),
                        })
                        .await
                        .expect("Failed to encode message"),
                }
            }

            Ok(())
        };

        let read_task = async move {
            let mut buf = BytesMut::new();
            match output_rx.read(&mut buf).await {
                Ok(0) => {}
                Ok(_) => {
                    panic!("Unexpected downlink value read: {:?}", buf.as_ref());
                }
                Err(e) => {
                    if e.kind() != ErrorKind::BrokenPipe {
                        panic!("Downlink read channel error: {:?}", e);
                    }
                }
            }

            Ok(())
        };

        let downlink_task = downlink.run(
            Address::new(
                Some(host.into()),
                node.into(),
                lane.into(),
            ),
            DownlinkConfig {
                events_when_not_synced: true,
                terminate_on_unlinked: false,
                buffer_size: non_zero_usize!(1024),
            },
            input_rx,
            output_tx,
        );

        let task = async move {
            try_join3(write_task, read_task, downlink_task)
                .await
                .expect("Downlink task failure");
        };

        run_test(env, lock, task)
    }
}

client_fn! {
    downlink_value_ValueDownlinkTest_dropRuntime(
        _env,
        _class,
        ptr: *mut Runtime,
    ) {
        unsafe {
            drop(Box::from_raw(ptr));
        }
=======
            ErrorHandlingConfig::Abort,
        )
        .expect("Failed to build downlink");
        lifecycle_test(downlink, vm, lock, input, host, node, lane,true)
>>>>>>> b5ff0e3e
    }
}

fn create_io() -> (Transport<MockClientConnections, MockWs>, Server) {
    let (client_stream, server_stream) = duplex(128);
    let sock_addr: SocketAddr = "127.0.0.1:80".parse().unwrap();
    let ext = MockClientConnections::new(
        [(("127.0.0.1".to_string(), 80), sock_addr)],
        [(sock_addr, client_stream)],
    );
    let ws = MockWs::new([("127.0.0.1".to_string(), WsAction::Open)]);
    let transport = Transport::new(ext, ws, non_zero_usize!(128));
    let server = Server::new(server_stream);
    (transport, server)
}

client_fn! {
    downlink_value_ValueDownlinkTest_driveDownlinkError(
        env,
        _class,
        downlink_ref: jobject,
        stopped_barrier_ref: jobject,
        barrier: jobject,
        on_event: jobject,
    ) -> SwimClient {
<<<<<<< HEAD
=======
        set_panic_hook();

        let (transport,  server) = create_io();
        let server = Arc::new(Mutex::new(server));

>>>>>>> b5ff0e3e
        let runtime = Builder::new_multi_thread()
            .enable_all()
            .build()
            .expect("Failed to build Tokio runtime");

<<<<<<< HEAD
        let (transport, mut server) = create_io();
        let env = JavaEnv::new(env);

        let client = SwimClient::with_transport(
            runtime,
            env.clone(),
                transport,
=======
        let client = SwimClient::with_transport(
            runtime,
            env.get_java_vm().expect("Failed to get Java VM"),
            transport,
>>>>>>> b5ff0e3e
            DEFAULT_BUFFER_SIZE,
            DEFAULT_BUFFER_SIZE,
        );
        let handle = client.handle();
<<<<<<< HEAD

        let downlink = FfiValueDownlink::create(
            handle.env(),
            on_event,
            on_linked,
            on_set,
            on_synced,
            on_unlinked,
        );

        let parse_result = env.with_env_throw("ai/swim/client/SwimClientException", |scope| {
            let host = Url::try_from(scope.get_rust_string(host).as_str())?;
            let node = scope.get_rust_string(node);
            let lane = scope.get_rust_string(lane);

            Ok::<_, ParseError>((host,node,lane))
=======
        let downlink = jni_try! {
            env,
            "Failed to create downlink",
            FfiValueDownlink::create(
                handle.vm(),
                on_event,
                null_mut(),
                null_mut(),
                null_mut(),
                null_mut(),
                handle.error_mode(),
            ),
            std::ptr::null_mut()
        };

        jni_try! {
            handle.spawn_downlink(
                Default::default(),
                make_global_ref(&env, downlink_ref, "downlink object reference"),
                make_global_ref(&env, stopped_barrier_ref, "stopped barrier"),
                downlink,
                RemotePath::new("ws://127.0.0.1", "node", "lane")
            )
        };

        let async_runtime = handle.tokio_handle();
        let barrier_global_ref = env
            .new_global_ref(unsafe { JObject::from_raw(barrier) })
            .unwrap();
        let vm = handle.vm();

        let mut countdown =
            JavaObjectMethodDef::new("ai/swim/concurrent/Trigger", "trigger", "()V")
                .initialise(&env)
                .unwrap();

        let _jh = async_runtime.spawn(async move {
            let mut lane_peer = Server::lane_for(server, "node", "lane");
            lane_peer.await_link().await;
            lane_peer.await_sync(vec![13]).await;
            lane_peer.send_event(Value::text("blah")).await;
            let env = vm.expect_env();

            match countdown.invoke(&env, &barrier_global_ref, &[]) {
                Ok(_) => {}
                Err(Error::JavaException) => {
                    let throwable = env.exception_occurred().unwrap();
                    jvm_tryf!(env, env.throw(throwable));
                }
                Err(e) => env.fatal_error(&e.to_string()),
            }
>>>>>>> b5ff0e3e
        });

        match parse_result {
            Ok((host,node,lane)) => {
                let spawn_result = env.with_env(|scope| {
                   handle.spawn_value_downlink(
                        Default::default(),
                        scope.new_global_ref(unsafe { JObject::from_raw(downlink_ref) }),
                        scope.new_global_ref(unsafe { JObject::from_raw( stopped_barrier_ref) }),
                        downlink,
                        RemotePath::new(host.to_string(), node.clone(), lane.clone())
                    )
                });

                match spawn_result {
                    Ok(()) => {
                        env.with_env(|scope| {
                            let async_runtime = handle.tokio_handle();
                            let barrier_global_ref = scope
                                .new_global_ref(unsafe { JObject::from_raw(barrier) });
                            let countdown= scope.initialise(CountdownLatch::COUNTDOWN);
                            let scoped_env = env.clone();

                            let handle = async_runtime.spawn(async move {
                                let mut lane_peer = server.lane_for(node, lane);
                                lane_peer.await_link().await;
                                lane_peer.await_sync(13).await;
                                lane_peer.send_event(15).await;
                                lane_peer.send_unlinked().await;

                                scoped_env.with_env(|local_scope| {
                                    local_scope.invoke(countdown.v(),&barrier_global_ref, &[]);
                                });
                            });

                            std::mem::forget(handle);
                        });

                        Box::leak(Box::new(client))
                    },
                    Err(()) => {
                        std::ptr::null_mut()
                    }
                }
            },
            Err(_) => {
                std::ptr::null_mut()
            }
        }
    }
}

<<<<<<< HEAD
client_fn! {
    downlink_value_ValueDownlinkTest_dropSwimClient(
        _env,
        _class,
        ptr: *mut SwimClient,
    ) {
        unsafe {
            drop(Box::from_raw(ptr));
        }
    }
}

=======
>>>>>>> b5ff0e3e
client_fn! {
    downlink_value_ValueDownlinkTest_driveDownlink(
        env,
        _class,
<<<<<<< HEAD
        downlink_ref: JObject,
        stopped_barrier_ref: JObject,
        barrier: JObject,
=======
        downlink_ref: jobject,
        stopped_barrier_ref: jobject,
        barrier: jobject,
        host: JString,
        node: JString,
        lane: JString,
>>>>>>> b5ff0e3e
        on_event: jobject,
        on_linked: jobject,
        on_set: jobject,
        on_synced: jobject,
        on_unlinked: jobject,
    ) -> SwimClient {
        let env = JavaEnv::new(env);
        let runtime = Builder::new_multi_thread()
            .enable_all()
            .build()
            .expect("Failed to build Tokio runtime");

        let (transport,  server) = create_io();
        let server = Arc::new(Mutex::new(server));

        let client = SwimClient::with_transport(
            runtime,
<<<<<<< HEAD
            env.clone(),
            transport,
=======
            env.get_java_vm().expect("Failed to get Java VM"),
                transport,
>>>>>>> b5ff0e3e
            DEFAULT_BUFFER_SIZE,
            DEFAULT_BUFFER_SIZE,
        );
        let handle = client.handle();
<<<<<<< HEAD
        let downlink = FfiValueDownlink::create(
            handle.env(),
            on_event,
            null_mut(),
            null_mut(),
            null_mut(),
            null_mut(),
        );

        let spawn_result = env.with_env(|scope| {
            let downlink_gr = scope.new_global_ref(downlink_ref);
            let stopped_barrier_gr = scope.new_global_ref(stopped_barrier_ref);

            handle.spawn_value_downlink(
=======
        let downlink = jni_try! {
            env,
            "Failed to create downlink",
            FfiValueDownlink::create(
                handle.vm(),
                on_event,
                on_linked,
                on_set,
                on_synced,
                on_unlinked,
                handle.error_mode(),
            ),
            std::ptr::null_mut()
        };
        let host = jni_try! {
            env,
            "Failed to parse host URL",
            Url::try_from(parse_string!(env, host, std::ptr::null_mut()).as_str()),
            std::ptr::null_mut()
        };

        let node = parse_string!(env, node, std::ptr::null_mut());
        let lane = parse_string!(env, lane, std::ptr::null_mut());

        jni_try! {
            handle.spawn_downlink(
>>>>>>> b5ff0e3e
                Default::default(),
                downlink_gr,
                stopped_barrier_gr,
                downlink,
<<<<<<< HEAD
                RemotePath::new("ws://127.0.0.1", "node", "lane")
            ).map(|_| {
                scope.new_global_ref(barrier)
            })
=======
                RemotePath::new(host.to_string(), node.clone(), lane.clone())
            )
        };

        let async_runtime = handle.tokio_handle();
        let barrier_global_ref = env
            .new_global_ref(unsafe { JObject::from_raw(barrier) })
            .unwrap();
        let vm = handle.vm();

        let mut countdown =
            JavaObjectMethodDef::new("ai/swim/concurrent/Trigger", "trigger", "()V")
                .initialise(&env)
                .unwrap();

        let mut countdown_latch =
            move |env: &JNIEnv, global_ref| match countdown.invoke(env, &global_ref, &[]) {
                Ok(_) => {}
                Err(Error::JavaException) => {
                    let throwable = env.exception_occurred().unwrap();
                    jvm_tryf!(env, env.throw(throwable));
                }
                Err(e) => env.fatal_error(&e.to_string()),
            };

        let _jh = async_runtime.spawn(async move {
            let mut lane_peer = Server::lane_for(server, node, lane);
            lane_peer.await_link().await;
            lane_peer.await_sync(vec![13]).await;
            lane_peer.send_event(15).await;
            lane_peer.send_unlinked().await;

            let env = vm.expect_env();
            countdown_latch(&env, barrier_global_ref);
>>>>>>> b5ff0e3e
        });

        match spawn_result {
            Ok(barrier_gr) => {
                let async_runtime = handle.tokio_handle();
                let handle = async_runtime.spawn(async move {
                    let countdown = env.initialise(CountdownLatch::COUNTDOWN);
                    let mut lane_peer = server.lane_for("node", "lane");

                    lane_peer.await_link().await;
                    lane_peer.await_sync(13).await;
                    lane_peer.send_event(Value::text("blah")).await;

                    env.with_env(|scope|{
                        scope.invoke(countdown.v(), &barrier_gr, &[])
                    });
                });
                std::mem::forget(handle);
                Box::leak(Box::new(client))
            },
            Err(()) => {
                std::ptr::null_mut()
            }
        }
    }
}

<<<<<<< HEAD
client_fn! {
    downlink_value_ValueDownlinkTest_parsesConfig(
        env,
        _class,
        config: jbyteArray,
    ) {
        let mut config_bytes = jni_try! {
            env,
            "Failed to parse configuration array",
            env.convert_byte_array(config).map(BytesMut::from_iter)
        };

        let env = JavaEnv::new(env);
        let _r = env.with_env_throw("ai/swim/client/SwimClientException", |_| {
           DownlinkConfigurations::try_from_bytes(&mut config_bytes).map_err(StringError)
        });
    }
=======
fn make_global_ref(env: &JNIEnv, obj: jobject, name: &str) -> GlobalRef {
    new_global_ref(env, obj)
        .unwrap_or_else(|_| panic!("Failed to create new global reference for {}", name))
        .unwrap()
>>>>>>> b5ff0e3e
}<|MERGE_RESOLUTION|>--- conflicted
+++ resolved
@@ -18,28 +18,25 @@
 
 use client_runtime::{RemotePath, Transport};
 use fixture::{MockClientConnections, MockWs, Server, WsAction};
-<<<<<<< HEAD
 use futures_util::future::try_join3;
 use futures_util::SinkExt;
 use jni::objects::{JObject, JString};
 use jni::sys::{jbyteArray, jobject};
 use swim_api::downlink::{Downlink, DownlinkConfig};
 use swim_api::protocol::downlink::{DownlinkNotification, DownlinkNotificationEncoder};
-=======
 use jni::errors::Error;
 use jni::objects::{GlobalRef, JObject, JString};
 use jni::sys::jobject;
 use jni::JNIEnv;
->>>>>>> b5ff0e3e
 use swim_form::Form;
 use swim_model::{Blob, Text, Value};
 use swim_utilities::non_zero_usize;
 use tokio::io::duplex;
 use tokio::runtime::Builder;
 use tokio::runtime::Runtime;
-<<<<<<< HEAD
 use tokio_util::codec::FramedWrite;
 use url::ParseError;
+use tokio::sync::Mutex;
 use url::Url;
 
 use jvm_sys::env::JavaEnv;
@@ -48,20 +45,14 @@
 use jvm_sys::method::JavaMethodExt;
 use jvm_sys::vtable::CountdownLatch;
 use jvm_sys_tests::run_test;
-use swim_client_core::downlink::value::FfiValueDownlink;
-use swim_client_core::downlink::DownlinkConfigurations;
-=======
-use tokio::sync::Mutex;
-use url::Url;
-
 use jvm_sys::vm::method::{JavaObjectMethod, JavaObjectMethodDef};
 use jvm_sys::vm::set_panic_hook;
 use jvm_sys::vm::utils::new_global_ref;
 use jvm_sys::vm::utils::VmExt;
 use jvm_sys::{jni_try, jvm_tryf, parse_string};
 use swim_client_core::downlink::value::FfiValueDownlink;
+use swim_client_core::downlink::DownlinkConfigurations;
 use swim_client_core::downlink::ErrorHandlingConfig;
->>>>>>> b5ff0e3e
 use swim_client_core::{client_fn, SwimClient};
 
 use crate::lifecycle_test;
@@ -118,116 +109,16 @@
     ) -> Runtime {
         let env = JavaEnv::new(env);
         let downlink = FfiValueDownlink::create(
-<<<<<<< HEAD
-            env.clone(),
-=======
             vm.clone(),
->>>>>>> b5ff0e3e
             on_event,
             on_linked,
             on_set,
             on_synced,
             on_unlinked,
-<<<<<<< HEAD
-        );
-
-        let (host,node,lane,input) = env.with_env(|scope| {
-            let host = scope.get_rust_string(host);
-            let node = scope.get_rust_string(node);
-            let lane = scope.get_rust_string(lane);
-            let input = scope.get_rust_string(input);
-
-            (host,node,lane,input)
-        });
-
-        let (input_tx, input_rx) = byte_channel(non_zero_usize!(128));
-        let (output_tx, mut output_rx) = byte_channel(non_zero_usize!(128));
-
-        let write_task = async move {
-            let mut framed = FramedWrite::new(input_tx, DownlinkNotificationEncoder);
-            for notif in input.lines() {
-                match parse_recognize::<Notification>(Span::new(notif), false).unwrap() {
-                    Notification::Linked { .. } => framed
-                        .send(DownlinkNotification::<Blob>::Linked)
-                        .await
-                        .expect("Failed to encode message"),
-                    Notification::Synced { .. } => framed
-                        .send(DownlinkNotification::<Blob>::Synced)
-                        .await
-                        .expect("Failed to encode message"),
-                    Notification::Unlinked { .. } => framed
-                        .send(DownlinkNotification::<Blob>::Unlinked)
-                        .await
-                        .expect("Failed to encode message"),
-                    Notification::Event { body, .. } => framed
-                        .send(DownlinkNotification::Event {
-                            body: format!("{}", print_recon_compact(&body)).into_bytes(),
-                        })
-                        .await
-                        .expect("Failed to encode message"),
-                }
-            }
-
-            Ok(())
-        };
-
-        let read_task = async move {
-            let mut buf = BytesMut::new();
-            match output_rx.read(&mut buf).await {
-                Ok(0) => {}
-                Ok(_) => {
-                    panic!("Unexpected downlink value read: {:?}", buf.as_ref());
-                }
-                Err(e) => {
-                    if e.kind() != ErrorKind::BrokenPipe {
-                        panic!("Downlink read channel error: {:?}", e);
-                    }
-                }
-            }
-
-            Ok(())
-        };
-
-        let downlink_task = downlink.run(
-            Address::new(
-                Some(host.into()),
-                node.into(),
-                lane.into(),
-            ),
-            DownlinkConfig {
-                events_when_not_synced: true,
-                terminate_on_unlinked: false,
-                buffer_size: non_zero_usize!(1024),
-            },
-            input_rx,
-            output_tx,
-        );
-
-        let task = async move {
-            try_join3(write_task, read_task, downlink_task)
-                .await
-                .expect("Downlink task failure");
-        };
-
-        run_test(env, lock, task)
-    }
-}
-
-client_fn! {
-    downlink_value_ValueDownlinkTest_dropRuntime(
-        _env,
-        _class,
-        ptr: *mut Runtime,
-    ) {
-        unsafe {
-            drop(Box::from_raw(ptr));
-        }
-=======
             ErrorHandlingConfig::Abort,
         )
         .expect("Failed to build downlink");
         lifecycle_test(downlink, vm, lock, input, host, node, lane,true)
->>>>>>> b5ff0e3e
     }
 }
 
@@ -253,55 +144,26 @@
         barrier: jobject,
         on_event: jobject,
     ) -> SwimClient {
-<<<<<<< HEAD
-=======
         set_panic_hook();
+
+        let env = JavaEnv::new(env);
 
         let (transport,  server) = create_io();
         let server = Arc::new(Mutex::new(server));
 
->>>>>>> b5ff0e3e
         let runtime = Builder::new_multi_thread()
             .enable_all()
             .build()
             .expect("Failed to build Tokio runtime");
 
-<<<<<<< HEAD
-        let (transport, mut server) = create_io();
-        let env = JavaEnv::new(env);
-
-        let client = SwimClient::with_transport(
-            runtime,
-            env.clone(),
-                transport,
-=======
         let client = SwimClient::with_transport(
             runtime,
             env.get_java_vm().expect("Failed to get Java VM"),
             transport,
->>>>>>> b5ff0e3e
             DEFAULT_BUFFER_SIZE,
             DEFAULT_BUFFER_SIZE,
         );
         let handle = client.handle();
-<<<<<<< HEAD
-
-        let downlink = FfiValueDownlink::create(
-            handle.env(),
-            on_event,
-            on_linked,
-            on_set,
-            on_synced,
-            on_unlinked,
-        );
-
-        let parse_result = env.with_env_throw("ai/swim/client/SwimClientException", |scope| {
-            let host = Url::try_from(scope.get_rust_string(host).as_str())?;
-            let node = scope.get_rust_string(node);
-            let lane = scope.get_rust_string(lane);
-
-            Ok::<_, ParseError>((host,node,lane))
-=======
         let downlink = jni_try! {
             env,
             "Failed to create downlink",
@@ -353,90 +215,22 @@
                 }
                 Err(e) => env.fatal_error(&e.to_string()),
             }
->>>>>>> b5ff0e3e
         });
 
-        match parse_result {
-            Ok((host,node,lane)) => {
-                let spawn_result = env.with_env(|scope| {
-                   handle.spawn_value_downlink(
-                        Default::default(),
-                        scope.new_global_ref(unsafe { JObject::from_raw(downlink_ref) }),
-                        scope.new_global_ref(unsafe { JObject::from_raw( stopped_barrier_ref) }),
-                        downlink,
-                        RemotePath::new(host.to_string(), node.clone(), lane.clone())
-                    )
-                });
-
-                match spawn_result {
-                    Ok(()) => {
-                        env.with_env(|scope| {
-                            let async_runtime = handle.tokio_handle();
-                            let barrier_global_ref = scope
-                                .new_global_ref(unsafe { JObject::from_raw(barrier) });
-                            let countdown= scope.initialise(CountdownLatch::COUNTDOWN);
-                            let scoped_env = env.clone();
-
-                            let handle = async_runtime.spawn(async move {
-                                let mut lane_peer = server.lane_for(node, lane);
-                                lane_peer.await_link().await;
-                                lane_peer.await_sync(13).await;
-                                lane_peer.send_event(15).await;
-                                lane_peer.send_unlinked().await;
-
-                                scoped_env.with_env(|local_scope| {
-                                    local_scope.invoke(countdown.v(),&barrier_global_ref, &[]);
-                                });
-                            });
-
-                            std::mem::forget(handle);
-                        });
-
-                        Box::leak(Box::new(client))
-                    },
-                    Err(()) => {
-                        std::ptr::null_mut()
-                    }
-                }
-            },
-            Err(_) => {
-                std::ptr::null_mut()
-            }
-        }
+        Box::leak(Box::new(client))
     }
 }
 
-<<<<<<< HEAD
-client_fn! {
-    downlink_value_ValueDownlinkTest_dropSwimClient(
-        _env,
-        _class,
-        ptr: *mut SwimClient,
-    ) {
-        unsafe {
-            drop(Box::from_raw(ptr));
-        }
-    }
-}
-
-=======
->>>>>>> b5ff0e3e
 client_fn! {
     downlink_value_ValueDownlinkTest_driveDownlink(
         env,
         _class,
-<<<<<<< HEAD
-        downlink_ref: JObject,
-        stopped_barrier_ref: JObject,
-        barrier: JObject,
-=======
         downlink_ref: jobject,
         stopped_barrier_ref: jobject,
         barrier: jobject,
         host: JString,
         node: JString,
         lane: JString,
->>>>>>> b5ff0e3e
         on_event: jobject,
         on_linked: jobject,
         on_set: jobject,
@@ -454,33 +248,12 @@
 
         let client = SwimClient::with_transport(
             runtime,
-<<<<<<< HEAD
-            env.clone(),
-            transport,
-=======
             env.get_java_vm().expect("Failed to get Java VM"),
                 transport,
->>>>>>> b5ff0e3e
             DEFAULT_BUFFER_SIZE,
             DEFAULT_BUFFER_SIZE,
         );
         let handle = client.handle();
-<<<<<<< HEAD
-        let downlink = FfiValueDownlink::create(
-            handle.env(),
-            on_event,
-            null_mut(),
-            null_mut(),
-            null_mut(),
-            null_mut(),
-        );
-
-        let spawn_result = env.with_env(|scope| {
-            let downlink_gr = scope.new_global_ref(downlink_ref);
-            let stopped_barrier_gr = scope.new_global_ref(stopped_barrier_ref);
-
-            handle.spawn_value_downlink(
-=======
         let downlink = jni_try! {
             env,
             "Failed to create downlink",
@@ -507,17 +280,10 @@
 
         jni_try! {
             handle.spawn_downlink(
->>>>>>> b5ff0e3e
                 Default::default(),
                 downlink_gr,
                 stopped_barrier_gr,
                 downlink,
-<<<<<<< HEAD
-                RemotePath::new("ws://127.0.0.1", "node", "lane")
-            ).map(|_| {
-                scope.new_global_ref(barrier)
-            })
-=======
                 RemotePath::new(host.to_string(), node.clone(), lane.clone())
             )
         };
@@ -552,35 +318,12 @@
 
             let env = vm.expect_env();
             countdown_latch(&env, barrier_global_ref);
->>>>>>> b5ff0e3e
         });
 
-        match spawn_result {
-            Ok(barrier_gr) => {
-                let async_runtime = handle.tokio_handle();
-                let handle = async_runtime.spawn(async move {
-                    let countdown = env.initialise(CountdownLatch::COUNTDOWN);
-                    let mut lane_peer = server.lane_for("node", "lane");
-
-                    lane_peer.await_link().await;
-                    lane_peer.await_sync(13).await;
-                    lane_peer.send_event(Value::text("blah")).await;
-
-                    env.with_env(|scope|{
-                        scope.invoke(countdown.v(), &barrier_gr, &[])
-                    });
-                });
-                std::mem::forget(handle);
-                Box::leak(Box::new(client))
-            },
-            Err(()) => {
-                std::ptr::null_mut()
-            }
-        }
+        Box::leak(Box::new(client))
     }
 }
 
-<<<<<<< HEAD
 client_fn! {
     downlink_value_ValueDownlinkTest_parsesConfig(
         env,
@@ -593,15 +336,6 @@
             env.convert_byte_array(config).map(BytesMut::from_iter)
         };
 
-        let env = JavaEnv::new(env);
-        let _r = env.with_env_throw("ai/swim/client/SwimClientException", |_| {
-           DownlinkConfigurations::try_from_bytes(&mut config_bytes).map_err(StringError)
-        });
+        let _r = DownlinkConfigurations::try_from_bytes(&mut config_bytes, &env);
     }
-=======
-fn make_global_ref(env: &JNIEnv, obj: jobject, name: &str) -> GlobalRef {
-    new_global_ref(env, obj)
-        .unwrap_or_else(|_| panic!("Failed to create new global reference for {}", name))
-        .unwrap()
->>>>>>> b5ff0e3e
 }