--- conflicted
+++ resolved
@@ -7,36 +7,13 @@
 use swim_server_app::{Server, ServerBuilder, ServerHandle};
 use swim_utilities::routing::route_pattern::RoutePattern;
 
-<<<<<<< HEAD
 use crate::agent::foreign::JavaAgentFactory;
 use crate::agent::spec::PlaneSpec;
 pub use crate::agent::JavaGuestAgent;
 use crate::agent::JavaGuestConfig;
-=======
-pub use agent::{AgentFactory, FfiAgentDef};
-pub use java_context::JavaAgentContext;
->>>>>>> 7506c536
 use jvm_sys::env::JavaEnv;
 
 pub mod macros;
-<<<<<<< HEAD
-=======
-pub mod spec;
-
-/// Agent-scoped FFI context.
-///
-/// Placeholder for expansion.
-#[derive(Debug, Clone)]
-pub struct FfiContext {
-    env: JavaEnv,
-}
-
-impl FfiContext {
-    pub fn new(env: JavaEnv) -> FfiContext {
-        FfiContext { env }
-    }
-}
->>>>>>> 7506c536
 
 /// Constructs and runs a new Swim Server.
 ///
@@ -58,13 +35,8 @@
     let PlaneSpec { name, agent_specs } = plane_spec;
     let mut server = ServerBuilder::with_plane_name(name.as_str()).with_in_memory_store();
 
-<<<<<<< HEAD
     let factory =
         env.with_env(|scope| JavaAgentFactory::new(&env, scope.new_global_ref(plane_obj)));
-=======
-    let factory = env.with_env(|scope| AgentFactory::new(&env, scope.new_global_ref(server_obj)));
-    let ffi_context = FfiContext { env };
->>>>>>> 7506c536
 
     for (uri, spec) in agent_specs {
         server = server.add_route(
