--- conflicted
+++ resolved
@@ -568,10 +568,7 @@
         remote: Uuid,
     ) -> Result<Vec<u8>, AgentTaskError> {
         let JavaAgentVTable { sync, handler, .. } = self;
-<<<<<<< HEAD
-=======
-
->>>>>>> b46901b3
+
         let (msb, lsb) = remote.as_u64_pair();
         let msb = msb as i64;
         let lsb = lsb as i64;
