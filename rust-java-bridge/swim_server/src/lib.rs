--- conflicted
+++ resolved
@@ -8,23 +8,6 @@
 use swim_server_core::server_fn;
 
 server_fn! {
-<<<<<<< HEAD
-    /// Opens a new lane on the agent that the provided context is associated with.
-    ///
-    /// # Arguments
-    /// `context` - the Java agent's pointer to the context.
-    /// `lane_uri` - the lane URI to be opened.
-    /// `config` - a MSGPACK representation of the lane's configuration.
-    ///
-    /// # Throws
-    /// `ai/swim/server/codec/decoder/DecoderException` if `config` is malformed.
-    ///
-    /// # Errors
-    /// - If the lane already exists then the agent will shutdown and return `AgentTaskError::UserCodeError`.
-    /// - If the agent runtime fails to load the state of the lane from the store then the agent will shutdown
-    /// and return `AgentTaskError::FrameIoError`.
-    pub fn agent_AgentContextFunctionTable_openLane(
-=======
     /// Opens a new lane on the agent.
     ///
     /// # Arguments
@@ -42,7 +25,6 @@
     /// Blocks the current thread until there is sufficient capacity in the channel to the agent runtime
     /// for the request.
     fn agent_AgentContextFunctionTable_openLane(
->>>>>>> 7506c536
         env,
         _class,
         context: *mut JavaAgentContext,
@@ -66,19 +48,11 @@
 }
 
 server_fn! {
-<<<<<<< HEAD
     /// Drops the [`JavaAgentContext`].
     ///
     /// # Arguments
     /// `context` - the Java agent's pointer to the context.
     pub fn agent_AgentContextFunctionTable_dropHandle(
-=======
-    /// Drops the JavaAgentContext.
-    ///
-    /// Care must be taken to ensure that this function is only called once per JavaAgentContext
-    /// instance.
-    fn agent_AgentContextFunctionTable_dropHandle(
->>>>>>> 7506c536
         env,
         _class,
         context: *mut JavaAgentContext,
