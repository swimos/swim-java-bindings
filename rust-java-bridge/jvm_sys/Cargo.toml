--- conflicted
+++ resolved
@@ -8,11 +8,6 @@
 tokio = { workspace = true, features = ["io-util"] }
 bytes = { workspace = true }
 paste = { workspace = true }
-<<<<<<< HEAD
 bytebridge =  { workspace = true }
-
 parking_lot = { workspace = true, features = ["send_guard"] }
-=======
-parking_lot = { workspace = true, features = ["send_guard"] }
-static_assertions = { workspace = true }
->>>>>>> 7c95ee86
+static_assertions = { workspace = true }