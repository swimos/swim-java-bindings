// Copyright 2015-2022 Swim Inc.
//
// Licensed under the Apache License, Version 2.0 (the "License");
// you may not use this file except in compliance with the License.
// You may obtain a copy of the License at
//
//     http://www.apache.org/licenses/LICENSE-2.0
//
// Unless required by applicable law or agreed to in writing, software
// distributed under the License is distributed on an "AS IS" BASIS,
// WITHOUT WARRANTIES OR CONDITIONS OF ANY KIND, either express or implied.
// See the License for the specific language governing permissions and
// limitations under the License.

use crate::env::{JavaExceptionHandler, Scope};
use jni::errors::Error as JError;
use jni::errors::Error::WrongJValueType;
use jni::objects::{GlobalRef, JMethodID, JObject, JString, JValue};
use jni::signature::TypeSignature;
<<<<<<< HEAD
use std::fmt::Debug;
=======
use std::any::type_name;
>>>>>>> 7506c536
use std::marker::PhantomData;
use std::sync::Arc;

/// An initialised Java Object Method mirror that contains a parsed type signature and a method
/// ID.
///
/// It is expected that the method ID remains consistent for the lifetime of the application; as
/// in the case in HotSpot VM's.
#[derive(Debug, Clone)]
pub struct InitialisedJavaObjectMethod {
    def: JavaObjectMethodDef,
    signature: Arc<TypeSignature>,
    method_id: JMethodID,
}

impl<'j> JavaObjectMethod<'j> for InitialisedJavaObjectMethod {
    type Output = JValue<'j>;

    fn invoke<'s, H, O>(
        &self,
        handler: &H,
        scope: &'s Scope,
        object: O,
        args: &[JValue<'j>],
    ) -> Result<Self::Output, H::Err>
    where
        H: JavaExceptionHandler,
        O: Into<JObject<'j>>,
        's: 'j,
    {
        let InitialisedJavaObjectMethod {
            signature,
            method_id,
            def,
        } = self;

        if signature.args.len() != args.len() {
            scope.fatal_error(JError::InvalidArgList(signature.as_ref().clone()));
        }

        let args = args.iter().map(|v| v.to_jni()).collect::<Vec<_>>();
        scope.call_method_unchecked(
            def,
            handler,
            object,
            *method_id,
            signature.ret.clone(),
            &args,
        )
    }
}

impl From<(&'static str, &'static str, &'static str)> for JavaObjectMethodDef {
    fn from(value: (&'static str, &'static str, &'static str)) -> Self {
        JavaObjectMethodDef {
            class: value.0,
            name: value.1,
            signature: value.2,
        }
    }
}

#[derive(Debug, Copy, Clone, Hash, PartialEq, Eq)]
pub struct JavaObjectMethodDef {
    class: &'static str,
    name: &'static str,
    signature: &'static str,
}

impl JavaObjectMethodDef {
    pub const fn new(
        class: &'static str,
        name: &'static str,
        signature: &'static str,
    ) -> JavaObjectMethodDef {
        JavaObjectMethodDef {
            class,
            name,
            signature,
        }
    }

    pub const fn class(&self) -> &str {
        self.class
    }

    pub const fn name(&self) -> &str {
        self.name
    }

    pub const fn signature(&self) -> &str {
        self.signature
    }

    pub fn initialise(&self, scope: &Scope) -> Result<InitialisedJavaObjectMethod, JError> {
        let JavaObjectMethodDef {
            class,
            name,
            signature,
        } = self;

        let method_id = scope.get_method_id(class, name, signature);
        let signature = TypeSignature::from_str(signature)?;

        Ok(InitialisedJavaObjectMethod {
            def: *self,
            signature: Arc::new(signature),
            method_id,
        })
    }
}

pub trait JavaObjectMethod<'j>: Debug {
    type Output;

    fn invoke<'s, H, O>(
        &self,
        handler: &H,
        scope: &'s Scope,
        object: O,
        args: &[JValue<'j>],
    ) -> Result<Self::Output, H::Err>
    where
        H: JavaExceptionHandler,
        O: Into<JObject<'j>>,
        's: 'j;
}

pub trait JavaMethodExt<'j>: JavaObjectMethod<'j> {
    fn string(&self) -> MoldString<'_, Self>
    where
        Self: Sized,
    {
        MoldString { method: self }
    }

    fn null(&self) -> MoldNull<'_, Self>
    where
        Self: Sized,
    {
        MoldNull { method: self }
    }

    fn global_ref(&self) -> MoldGlobalRef<'_, Self>
    where
        Self: Sized,
    {
        MoldGlobalRef { method: self }
    }

    fn array<A>(&self) -> MoldArray<'_, Self, A>
    where
        Self: Sized,
        A: JavaArrayType,
    {
        MoldArray {
            method: self,
            _at: PhantomData::default(),
        }
    }

    fn l(&self) -> MoldObject<'_, Self>
    where
        Self: Sized,
    {
        MoldObject { method: self }
    }

    fn v(&self) -> MoldVoid<'_, Self>
    where
        Self: Sized,
    {
        MoldVoid { method: self }
    }

    fn z(&self) -> MoldBool<'_, Self>
    where
        Self: Sized,
    {
        MoldBool { method: self }
    }
}

impl<'j, M> JavaMethodExt<'j> for M where M: JavaObjectMethod<'j> {}

fn mold<M, F, O>(method: M, scope: &Scope, f: F) -> O
where
    F: FnOnce() -> Result<O, JError>,
    M: Debug,
{
    match f() {
        Ok(o) => o,
        Err(e) => scope.fatal_error(format!(
<<<<<<< HEAD
            "Unexpected return type: {}. Callee: {:?}",
            e, method
=======
            "Unexpected return type: {}. Expected {}",
            e,
            type_name::<O>()
>>>>>>> 7506c536
        )),
    }
}

#[derive(Debug)]
pub struct MoldString<'m, M> {
    method: &'m M,
}

impl<'j, 'm, M> JavaObjectMethod<'j> for MoldString<'m, M>
where
    M: JavaObjectMethod<'j, Output = JValue<'j>>,
{
    type Output = String;

    fn invoke<'s, H, O>(
        &self,
        handler: &H,
        scope: &'s Scope,
        object: O,
        args: &[JValue<'j>],
    ) -> Result<Self::Output, H::Err>
    where
        H: JavaExceptionHandler,
        O: Into<JObject<'j>>,
        's: 'j,
    {
        let MoldString { method } = self;
        let value = method.l().invoke(handler, scope, object, args)?;
        Ok(scope.get_rust_string(JString::from(value)))
    }
}

#[derive(Debug)]
pub struct MoldVoid<'m, M> {
    method: &'m M,
}

impl<'j, 'm, M> JavaObjectMethod<'j> for MoldVoid<'m, M>
where
    M: JavaObjectMethod<'j, Output = JValue<'j>>,
{
    type Output = ();

    fn invoke<'s, H, O>(
        &self,
        handler: &H,
        scope: &'s Scope,
        object: O,
        args: &[JValue<'j>],
    ) -> Result<Self::Output, H::Err>
    where
        H: JavaExceptionHandler,
        O: Into<JObject<'j>>,
        's: 'j,
    {
        let MoldVoid { method } = self;
        let val = method.invoke(handler, scope, object, args)?;
<<<<<<< HEAD
        Ok(mold(self, scope, || val.v()))
=======
        mold(scope, || val.v());
        Ok(())
>>>>>>> 7506c536
    }
}

#[derive(Debug)]
pub struct MoldNull<'m, M> {
    method: &'m M,
}

impl<'m, 'j, M> JavaObjectMethod<'j> for MoldNull<'m, M>
where
    M: JavaObjectMethod<'j, Output = JValue<'j>>,
{
    type Output = ();

    fn invoke<'s, H, O>(
        &self,
        handler: &H,
        scope: &'s Scope,
        object: O,
        args: &[JValue<'j>],
    ) -> Result<Self::Output, H::Err>
    where
        H: JavaExceptionHandler,
        O: Into<JObject<'j>>,
        's: 'j,
    {
        let MoldNull { method } = self;
        let value = method.invoke(handler, scope, object, args)?;
<<<<<<< HEAD
        Ok(mold(self, scope, || match value.l() {
=======

        mold(scope, || match value.l() {
>>>>>>> 7506c536
            Ok(ptr) if ptr.is_null() => Ok(()),
            Ok(ptr) => Err(WrongJValueType(
                "JObject != null",
                JValue::Object(ptr).type_name(),
            )),
            Err(e) => Err(e),
        });
        Ok(())
    }
}

#[derive(Debug)]
pub struct MoldObject<'m, M> {
    method: &'m M,
}

impl<'m, 'j, M> JavaObjectMethod<'j> for MoldObject<'m, M>
where
    M: JavaObjectMethod<'j, Output = JValue<'j>>,
{
    type Output = JObject<'j>;

    fn invoke<'s, H, O>(
        &self,
        handler: &H,
        scope: &'s Scope,
        object: O,
        args: &[JValue<'j>],
    ) -> Result<Self::Output, H::Err>
    where
        H: JavaExceptionHandler,
        O: Into<JObject<'j>>,
        's: 'j,
    {
        let MoldObject { method } = self;
        let value = method.invoke(handler, scope, object, args)?;
        Ok(mold(self, scope, || value.l()))
    }
}

#[derive(Debug)]
pub struct MoldBool<'m, M> {
    method: &'m M,
}

impl<'m, 'j, M> JavaObjectMethod<'j> for MoldBool<'m, M>
where
    M: JavaObjectMethod<'j, Output = JValue<'j>>,
{
    type Output = bool;

    fn invoke<'s, H, O>(
        &self,
        handler: &H,
        scope: &'s Scope,
        object: O,
        args: &[JValue<'j>],
    ) -> Result<Self::Output, H::Err>
    where
        H: JavaExceptionHandler,
        O: Into<JObject<'j>>,
        's: 'j,
    {
        let MoldBool { method } = self;
        let value = method.invoke(handler, scope, object, args)?;
        Ok(mold(self, scope, || value.z()))
    }
}

#[derive(Debug)]
pub struct MoldGlobalRef<'m, M> {
    method: &'m M,
}

impl<'m, 'j, M> JavaObjectMethod<'j> for MoldGlobalRef<'m, M>
where
    M: JavaObjectMethod<'j, Output = JObject<'j>>,
{
    type Output = GlobalRef;

    fn invoke<'s, H, O>(
        &self,
        handler: &H,
        scope: &'s Scope,
        object: O,
        args: &[JValue<'j>],
    ) -> Result<Self::Output, H::Err>
    where
        H: JavaExceptionHandler,
        O: Into<JObject<'j>>,
        's: 'j,
    {
        let MoldGlobalRef { method } = self;
        let value = method.invoke(handler, scope, object, args)?;
        Ok(scope.new_global_ref(value))
    }
}

pub trait JavaArrayType: Debug {
    type ArrayType;

    fn mold(scope: &Scope, obj: JObject) -> Self::ArrayType;
}

#[derive(Debug)]
pub struct ByteArray;

impl JavaArrayType for ByteArray {
    type ArrayType = Vec<u8>;

    fn mold(scope: &Scope, obj: JObject) -> Self::ArrayType {
        scope.convert_byte_array(obj.into_raw())
    }
}

#[derive(Debug)]
pub struct MoldArray<'m, M, A> {
    method: &'m M,
    _at: PhantomData<A>,
}

impl<'m, 'j, M, A> JavaObjectMethod<'j> for MoldArray<'m, M, A>
where
    M: JavaObjectMethod<'j, Output = JObject<'j>>,
    A: JavaArrayType,
{
    type Output = A::ArrayType;

    fn invoke<'s, H, O>(
        &self,
        handler: &H,
        scope: &'s Scope,
        object: O,
        args: &[JValue<'j>],
    ) -> Result<Self::Output, H::Err>
    where
        H: JavaExceptionHandler,
        O: Into<JObject<'j>>,
        's: 'j,
    {
        let MoldArray { method, .. } = self;
        let value = method.invoke(handler, scope, object, args)?;
        Ok(A::mold(scope, value))
    }
}<|MERGE_RESOLUTION|>--- conflicted
+++ resolved
@@ -17,11 +17,8 @@
 use jni::errors::Error::WrongJValueType;
 use jni::objects::{GlobalRef, JMethodID, JObject, JString, JValue};
 use jni::signature::TypeSignature;
-<<<<<<< HEAD
 use std::fmt::Debug;
-=======
 use std::any::type_name;
->>>>>>> 7506c536
 use std::marker::PhantomData;
 use std::sync::Arc;
 
@@ -215,14 +212,8 @@
     match f() {
         Ok(o) => o,
         Err(e) => scope.fatal_error(format!(
-<<<<<<< HEAD
             "Unexpected return type: {}. Callee: {:?}",
             e, method
-=======
-            "Unexpected return type: {}. Expected {}",
-            e,
-            type_name::<O>()
->>>>>>> 7506c536
         )),
     }
 }
@@ -281,12 +272,8 @@
     {
         let MoldVoid { method } = self;
         let val = method.invoke(handler, scope, object, args)?;
-<<<<<<< HEAD
-        Ok(mold(self, scope, || val.v()))
-=======
         mold(scope, || val.v());
         Ok(())
->>>>>>> 7506c536
     }
 }
 
@@ -315,12 +302,8 @@
     {
         let MoldNull { method } = self;
         let value = method.invoke(handler, scope, object, args)?;
-<<<<<<< HEAD
-        Ok(mold(self, scope, || match value.l() {
-=======
 
         mold(scope, || match value.l() {
->>>>>>> 7506c536
             Ok(ptr) if ptr.is_null() => Ok(()),
             Ok(ptr) => Err(WrongJValueType(
                 "JObject != null",
