--- conflicted
+++ resolved
@@ -4,7 +4,7 @@
 use bytes::BytesMut;
 use jni::sys::jbyteArray;
 
-const DECODER_EXCEPTION: &str = "ai/swim/server/codec/DecoderException";
+const DECODER_EXCEPTION: &str = "ai/swim/server/codec/decoder/DecoderException";
 
 pub trait JniByteCodec: ByteCodec {
     fn try_from_jbyte_array<R>(env: &JavaEnv, array: jbyteArray) -> Result<Self, R>
@@ -22,11 +22,7 @@
         Self: Sized,
         R: JniDefault,
     {
-<<<<<<< HEAD
-        let result = env.with_env_throw("ai/swim/server/codec/decoder/DecoderException", |scope| {
-=======
         let result = env.with_env_throw(DECODER_EXCEPTION, |scope| {
->>>>>>> 7506c536
             let mut config_bytes = BytesMut::from_iter(scope.convert_byte_array(array));
             B::try_from_bytes(&mut config_bytes)
         });
