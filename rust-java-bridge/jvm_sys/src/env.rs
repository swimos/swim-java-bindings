use std::backtrace::Backtrace;
use std::collections::hash_map::Entry;
use std::collections::HashMap;
use std::convert::Infallible;
use std::error::Error as StdError;
use std::fmt;
use std::fmt::{Display, Formatter};
use std::marker::PhantomData;
use std::panic::Location;
use std::process::abort;
use std::sync::Arc;

use bytes::BytesMut;
use jni::descriptors::Desc;
use jni::errors::{Error, JniError};
use jni::objects::{
    GlobalRef, JByteBuffer, JClass, JMethodID, JObject, JString, JThrowable, JValue,
};
use jni::signature::ReturnType;
use jni::strings::{JNIString, JavaStr};
use jni::sys::{jbyteArray, jvalue};
use jni::{JNIEnv, JavaVM, MonitorGuard};
use parking_lot::Mutex;
use static_assertions::{assert_impl_all, assert_not_impl_all};
use tracing::{debug, error};

use crate::method::{
    InitialisedJavaObjectMethod, JavaMethodExt, JavaObjectMethod, JavaObjectMethodDef,
};
use crate::vtable::Throwable;

assert_impl_all!(JavaEnv: Send, Sync);

// JNIEnv's are scoped to a given thread and the Tokio runtime may yield an async task and return
// execution on another thread, so we uphold this in Scope and ensure that the current instance is
// not shared across threads; this is upheld directly by JNIEnv being !Send and !Sync but this
// assertion is added just to ensure that an unsafe implementation isn't added.
assert_not_impl_all!(Scope: Send, Sync);

#[derive(Debug, Clone)]
pub struct JavaEnv {
    vm: Arc<JavaVM>,
    resolver: MethodResolver,
}

impl JavaEnv {
    pub fn new(env: JNIEnv) -> JavaEnv {
        let vm = match env.get_java_vm() {
            Ok(vm) => vm,
            Err(_) => abort(),
        };
        JavaEnv {
            vm: Arc::new(vm),
            resolver: MethodResolver::default(),
        }
    }

    fn enter_scope(&self) -> Scope<'_> {
        debug!("Entering new scoped Java Environment");
        let JavaEnv { vm, resolver } = self;
        let env = match vm.get_env() {
            Ok(env) => {
                debug!("Found JNIEnv associated with the current thread");
                env
            }
            Err(Error::JniCall(JniError::ThreadDetached)) => {
                debug!("Current thread was not attached. Attempting to attach it as a daemon");
                match vm.attach_current_thread_as_daemon() {
                    Ok(env) => env,
                    Err(e) => {
                        error!(error = ?e, "Failed to attached the current thread as a daemon. Aborting");
                        abort()
                    }
                }
            }
            Err(_) => abort(),
        };

        Scope {
            vm: vm.clone(),
            env,
            resolver: resolver.clone(),
        }
    }

    pub fn initialise(&self, def: impl Into<JavaObjectMethodDef>) -> InitialisedJavaObjectMethod {
        let scope = self.enter_scope();
        self.resolver.resolve(&scope, def)
    }

    pub fn resolver(&self) -> MethodResolver {
        self.resolver.clone()
    }

    pub fn with_env<'e, F, R>(&'e self, exec: F) -> R
    where
        F: FnOnce(Scope<'e>) -> R,
    {
        let scope = self.enter_scope();
        exec(scope)
    }

    pub fn with_env_expect<'e, F, R, E>(&'e self, exec: F) -> R
    where
        F: FnOnce(Scope<'e>) -> Result<R, E>,
        E: StdError + Send + 'static,
    {
        let scope = self.enter_scope();
        match exec(scope) {
            Ok(o) => o,
            Err(e) => abort_vm(self.vm.clone(), e),
        }
    }

    pub fn with_env_throw<'e, 'c, F, R, E, T>(&'e self, class: T, exec: F) -> Result<R, ()>
    where
        F: FnOnce(Scope<'e>) -> Result<R, E>,
        E: StdError + Send + 'static,
        T: Desc<'e, JClass<'c>>,
    {
        let scope = self.enter_scope();
        match exec(scope.clone()) {
            Ok(o) => Ok(o),
            Err(e) => Err(scope.throw_new(class, e.to_string())),
        }
    }

    pub fn fatal_error<M>(&self, msg: M) -> !
    where
        M: ToString,
    {
        let scope = self.enter_scope();
        scope.fatal_error(msg)
    }
}

/// A wrapper around a JNI Environment interface that provides similar functionality to the JNI
/// crate but catches unsuccessful system calls and aborts the process. Without this, there is a lot
/// of noise around JNI calls created by attaching the thread to the JVM, executing the JNI calls
/// and handling the response.
///
/// Note: see the corresponding documentation in the JNI crate for the implemented methods.
///
/// # Implementation
/// -  JNI transitions are automatically managed by first creating a new local frame, executing the
/// call and then popping off the frame.
/// - Object methods are executed with a 'JavaExceptionHandler' that is invoked if the JNI call
/// returns with 'Err(Error::JavaException)'. Implementations choose how to handle the exception and
/// may elect to abort the process.
/// - Java Method resolution and caching.
#[derive(Clone)]
pub struct Scope<'l> {
    vm: Arc<JavaVM>,
    env: JNIEnv<'l>,
    resolver: MethodResolver,
}

impl<'l> Scope<'l> {
    #[doc(hidden)]
    pub(crate) fn call_method_unchecked<H, O, T>(
        &self,
        def: &JavaObjectMethodDef,
        handler: &H,
        obj: O,
        method_id: T,
        ret: ReturnType,
        args: &[jvalue],
    ) -> Result<JValue<'l>, H::Err>
    where
        O: Into<JObject<'l>>,
        T: Desc<'l, JMethodID>,
        H: JavaExceptionHandler,
    {
        let method = format!("{}::{}", def.class(), def.name());
        debug!(
            def = method,
            signature = def.signature(),
            "Invoking object method"
        );

        let Scope { env, .. } = &self;
        fallible_jni_call(self.clone(), handler, || {
            env.call_method_unchecked(obj, method_id, ret, args)
        })
    }

    pub fn call_static_method<'c, T, U, V>(
        &self,
        class: T,
        name: U,
        sig: V,
        args: &[JValue],
    ) -> JValue<'l>
    where
        T: Desc<'l, JClass<'c>>,
        U: Into<JNIString>,
        V: Into<JNIString> + AsRef<str>,
    {
        let Scope { vm, env, .. } = self;
        system_call(vm, || env.call_static_method(class, name, sig, args))
    }

    pub fn throw_new<'c, S, T>(&self, class: T, msg: S)
    where
        S: Into<JNIString>,
        T: Desc<'l, JClass<'c>>,
    {
        let Scope { vm, env, .. } = self;
        system_call(vm, || env.throw_new(class, msg))
    }

    pub fn with_local_frame_null<F>(&self, effect: F)
    where
        F: FnOnce(),
    {
        let Scope { env, .. } = self;
        with_local_frame_null(env, None, effect)
    }

    pub(crate) fn get_method_id<'c, T, U, V>(&self, class: T, name: U, sig: V) -> JMethodID
    where
        T: Desc<'l, JClass<'c>>,
        U: Into<JNIString>,
        V: Into<JNIString>,
    {
        let Scope { vm, env, .. } = self;
        system_call(vm, || env.get_method_id(class, name, sig))
    }

    pub fn resolve(&self, def: impl Into<JavaObjectMethodDef>) -> InitialisedJavaObjectMethod {
        let Scope { resolver, .. } = &self;
        resolver.resolve(self, def)
    }

    pub fn set_field<O, S, T>(&self, obj: O, name: S, ty: T, val: JValue)
    where
        O: Into<JObject<'l>>,
        S: Into<JNIString>,
        T: Into<JNIString> + AsRef<str>,
    {
        let Scope { vm, env, .. } = self;
        system_call(vm, || env.set_field(obj, name, ty, val))
    }

    pub fn find_class<S>(&self, name: S) -> JClass<'l>
    where
        S: Into<JNIString>,
    {
        let Scope { vm, env, .. } = self;
        system_call(vm, || env.find_class(name))
    }

    pub fn get_object_class<O>(&self, obj: O) -> JClass<'l>
    where
        O: Into<JObject<'l>>,
    {
        let Scope { vm, env, .. } = self;
        system_call(vm, || env.get_object_class(obj))
    }

    pub fn initialise<D>(&self, def: D) -> InitialisedJavaObjectMethod
    where
        D: Into<JavaObjectMethodDef>,
    {
        let Scope { vm, .. } = self;
        system_call(vm, || def.into().initialise(self))
    }

    pub fn invoke<M, O>(&'l self, method: M, object: O, args: &[JValue<'l>]) -> M::Output
    where
        M: JavaObjectMethod<'l>,
        O: Into<JObject<'l>>,
    {
        let Scope { vm, env, .. } = self;
        jni_call(vm, env, || {
            let result = method.invoke(&AbortingHandler, self, object, args);
            match result {
                Ok(o) => Ok(o),
                Err(e) => match e {},
            }
        })
    }

    pub fn new_string<S>(&self, source: S) -> JString<'l>
    where
        S: Into<JNIString>,
    {
        let Scope { vm, env, .. } = self;
        system_call(vm, || env.new_string(source))
    }

    pub fn lock_obj<O>(&self, obj: O) -> MonitorGuard<'l>
    where
        O: Into<JObject<'l>>,
    {
        let Scope { vm, env, .. } = self;
        system_call(vm, || env.lock_obj(obj))
    }

    pub fn exception_occurred(&self) -> Option<JThrowable<'l>> {
        let Scope { vm, env, .. } = self;
        system_call(vm, || match env.exception_occurred() {
            Ok(throwable) => {
                let ptr = throwable.into_raw();
                if ptr.is_null() {
                    Ok(None)
                } else {
                    unsafe { Ok(Some(JThrowable::from_raw(ptr))) }
                }
            }
            Err(e) => Err(e),
        })
    }

    pub fn exception_describe(&self) {
        let Scope { vm, env, .. } = self;
        system_call(vm, || env.exception_describe())
    }

    pub fn exception_clear(&self) {
        let Scope { vm, env, .. } = self;
        system_call(vm, || env.exception_clear())
    }

    pub fn get_java_string<'s>(&'s self, obj: JString<'s>) -> JavaStr<'s, 'l>
    where
        'l: 's,
    {
        let Scope { vm, env, .. } = self;
        system_call(vm, || env.get_string(obj))
    }

    pub fn get_rust_string(&self, obj: JString) -> String {
        let Scope { vm, env, .. } = self;
        let jstr = system_call(vm, || env.get_string(obj));
        String::from(jstr)
    }

<<<<<<< HEAD
    #[cold]
    #[inline(never)]
    pub fn fatal_error<M>(&self, msg: M) -> !
=======
    pub fn fatal_error<E>(&self, err: E) -> !
>>>>>>> 5863ad56
    where
        E: Into<FatalError>,
    {
        let Scope { vm, .. } = self;
        abort_vm(vm.clone(), err.into())
    }

    pub fn new_global_ref<O>(&self, obj: O) -> GlobalRef
    where
        O: Into<JObject<'l>>,
    {
        let Scope { vm, env, .. } = self;
        system_call(vm, || env.new_global_ref(obj))
    }

    pub fn convert_byte_array(&self, array: jbyteArray) -> Vec<u8> {
        let Scope { vm, env, .. } = self;
        system_call(vm, || env.convert_byte_array(array))
    }

<<<<<<< HEAD
    pub unsafe fn new_direct_byte_buffer_exact<'b, B>(&self, buf: &'b mut B) -> ByteBufferGuard<'b>
=======
    pub fn new_direct_byte_buffer_exact<'b, B>(&self, buf: &'b mut B) -> ByteBufferGuard<'b, B>
>>>>>>> 5863ad56
    where
        B: BufPtr,
        'l: 'b,
    {
        let Scope { vm, env, .. } = self;
<<<<<<< HEAD
        let buffer = system_call(vm, || {
            env.new_direct_byte_buffer(buf.as_mut_ptr(), buf.len())
        });
        ByteBufferGuard {
            _buf: Default::default(),
            buffer,
        }
    }
}

/// Guard that binds the lifetime of the JByteBuffer to the backing data.
pub struct ByteBufferGuard<'b> {
    _buf: PhantomData<&'b mut Vec<u8>>,
    buffer: JByteBuffer<'b>,
}

impl<'b> From<ByteBufferGuard<'b>> for JValue<'b> {
    fn from(value: ByteBufferGuard<'b>) -> Self {
        unsafe { JValue::Object(JObject::from_raw(value.buffer.into_raw())) }
=======
        let buffer = system_call(vm, || unsafe {
            env.new_direct_byte_buffer(buf.as_mut_ptr(), buf.len())
        });
        ByteBufferGuard {
            buffer,
            _buf: Default::default(),
        }
>>>>>>> 5863ad56
    }
}

#[derive(thiserror::Error, Debug)]
pub enum FatalError {
    #[error("{0}")]
    Custom(String),
    #[error("IO error: {0}")]
    Io(#[from] std::io::Error),
    #[error("Java VM error: {0}")]
    JavaVm(#[from] jni::errors::Error),
}

impl From<String> for FatalError {
    fn from(value: String) -> Self {
        FatalError::Custom(value)
    }
}

impl From<&str> for FatalError {
    fn from(value: &str) -> Self {
        FatalError::Custom(value.to_string())
    }
}

impl<'b, B> From<ByteBufferGuard<'b, B>> for JValue<'b>
where
    B: BufPtr,
{
    fn from(value: ByteBufferGuard<'b, B>) -> Self {
        unsafe { JValue::Object(JObject::from_raw(value.buffer.into_raw())) }
    }
}

/// Guard that binds the lifetime of the JByteBuffer to the backing data.
#[must_use]
#[derive(Clone, Copy)]
pub struct ByteBufferGuard<'b, B>
where
    B: BufPtr,
{
    buffer: JByteBuffer<'b>,
    _buf: PhantomData<&'b mut B>,
}

fn system_call<F, O>(vm: &Arc<JavaVM>, f: F) -> O
where
    F: FnOnce() -> Result<O, Error>,
{
    match f() {
        Ok(o) => o,
        Err(e) => match e {
            Error::JavaException => abort_unexpected_sys_exception(vm.clone()),
            e => abort_vm(vm.clone(), e),
        },
    }
}

fn get_env(vm: &JavaVM) -> Result<JNIEnv, ()> {
    match vm.get_env() {
        Ok(env) => Ok(env),
        Err(Error::JniCall(JniError::ThreadDetached)) => {
            vm.attach_current_thread_as_daemon().map_err(|_| ())
        }
        Err(_) => Err(()),
    }
}

#[cold]
#[inline(never)]
fn abort_unexpected_sys_exception(vm: Arc<JavaVM>) -> ! {
    const UNEXPECTED_EXCEPTION: &str =
        "An unexpected exception was thrown while making a system call";
    let backtrace = Backtrace::force_capture();

    if let Ok(env) = get_env(vm.as_ref()) {
        // This has to be done from the current thread as it contains the JniEnv that is associated
        // with the exception.
        let _r = env.exception_describe();
    }

    let _r = std::thread::spawn(move || {
        let _stdout_lock = std::io::stdout().lock();
        eprintln!("Aborting VM due to an unhandled exception during a system call");
        eprintln!("Stack backtrace:\n{backtrace}");

        if let Ok(env) = get_env(vm.as_ref()) {
            flush_output_streams(&env);

            eprintln!("{UNEXPECTED_EXCEPTION}");
            env.fatal_error(UNEXPECTED_EXCEPTION)
        } else {
            eprintln!("Failed to get Java VM");
        }
    })
    .join();
    abort()
}

/// Flushes Java output streams to ensure that any exception messages have been printed.
#[cold]
#[inline(never)]
fn flush_output_streams(env: &JNIEnv) {
    let r = env.call_static_method(
        "ai/swim/lang/ffi/ExceptionUtils",
        "flushOutputStreams",
        "()V",
        &[],
    );
    if r.is_err() {
        eprintln!("Failed to flush Java output streams");
    }
}

#[cold]
#[inline(never)]
fn abort_vm(vm: Arc<JavaVM>, e: impl StdError + Send + 'static) -> ! {
    let backtrace = Backtrace::force_capture();
    eprintln!("Aborting VM due to: {}\nStack backtrace: {}", e, backtrace);

    let _r = std::thread::spawn(move || {
        let _stdout_lock = std::io::stdout().lock();
        eprintln!("Stack backtrace:\n{backtrace}");

        if let Ok(env) = get_env(vm.as_ref()) {
            flush_output_streams(&env);
            eprintln!("Error executing Java call: {:?}", e);
            env.fatal_error(e.to_string())
        } else {
            eprintln!("Failed to get Java VM");
        }
    });
    abort()
}

/// Trait for molding a Java throwable to Rust types.
pub trait JavaExceptionHandler {
    type Err;

    /// Inspects 'throwable' and molds it to a 'Self::Err' if this handler is capable of handling
    /// it.
    ///
    /// # Note
    /// Prior to invoking this method, 'throwable' is obtained by a call to the JNIEnv's 'ExceptionOccurred'
    /// function which in some JVM implementations (E.g, Java 11 versions) has a side effect of
    /// clearing the exception; but this does not happen on Java 7. As such, implementors of this
    /// trait are left to print the stack trace associated with the throwable if it is required.
    fn inspect(&self, scope: &Scope, throwable: JThrowable) -> Option<Self::Err>;
}

impl<E, F> JavaExceptionHandler for F
where
    F: Fn(&Scope, JThrowable) -> Option<E>,
{
    type Err = E;

    fn inspect(&self, scope: &Scope, throwable: JThrowable) -> Option<Self::Err> {
        (self)(scope, throwable)
    }
}

#[derive(Debug)]
pub struct NotTypeOfExceptionHandler {
    method: InitialisedJavaObjectMethod,
    class: GlobalRef,
}

impl NotTypeOfExceptionHandler {
    pub fn new(env: &JavaEnv, class: &str) -> NotTypeOfExceptionHandler {
        let (class, method) = env.with_env(|scope| {
            let class = scope.new_global_ref(scope.find_class(class));
            (
                class,
                scope.resolve((
                    "java/lang/Class",
                    "isAssignableFrom",
                    "(Ljava/lang/Class;)Z",
                )),
            )
        });

        NotTypeOfExceptionHandler { method, class }
    }
}

impl JavaExceptionHandler for NotTypeOfExceptionHandler {
    type Err = SpannedError;

    fn inspect(&self, scope: &Scope, throwable: JThrowable) -> Option<Self::Err> {
        let NotTypeOfExceptionHandler { method, class } = self;
        let clazz = scope.get_object_class(throwable);
        let is_assignable_from = scope.invoke(method.z(), clazz, &[JValue::Object(class.as_obj())]);

        if is_assignable_from {
            None
        } else {
            Some(handle_exception(scope, Location::caller(), throwable))
        }
    }
}

struct AbortingHandler;

impl JavaExceptionHandler for AbortingHandler {
    type Err = Infallible;

    fn inspect(&self, scope: &Scope, _throwable: JThrowable) -> Option<Self::Err> {
        let _r = scope.exception_describe();

        abort_vm(scope.vm.clone(), FatalError::JavaVm(Error::JavaException))
    }
}

#[derive(Debug)]
pub struct IsTypeOfExceptionHandler {
    method: InitialisedJavaObjectMethod,
    class: GlobalRef,
}

impl IsTypeOfExceptionHandler {
    pub fn new(env: &JavaEnv, class: &str) -> IsTypeOfExceptionHandler {
        let (class, method) = env.with_env(|scope| {
            let class = scope.new_global_ref(scope.find_class(class));
            (
                class,
                scope.resolve((
                    "java/lang/Class",
                    "isAssignableFrom",
                    "(Ljava/lang/Class;)Z",
                )),
            )
        });

        IsTypeOfExceptionHandler { method, class }
    }
}

impl JavaExceptionHandler for IsTypeOfExceptionHandler {
    type Err = SpannedError;

    fn inspect(&self, scope: &Scope, throwable: JThrowable) -> Option<Self::Err> {
        let IsTypeOfExceptionHandler { method, class } = self;
        let clazz = scope.get_object_class(throwable);
        let is_assignable_from = scope.invoke(method.z(), clazz, &[JValue::Object(class.as_obj())]);

        if is_assignable_from {
            Some(handle_exception(scope, Location::caller(), throwable))
        } else {
            None
        }
    }
}

/// A tracked Rust error that was caused by a Java method invocation that threw an exception. This
/// struct contains the callstack that led to the exception being thrown as well as a global
/// reference to the exception itself; which is freed when dropped.
#[derive(Debug)]
pub struct SpannedError {
    /// The Rust call site location that triggered the exception to be thrown.
    pub location: &'static Location<'static>,
    /// The Java exception stack trace converted to a string.
    pub stack_trace: String,
    /// The cause of the exception.
    pub cause: String,
    /// A global reference to the cause of the Java exception.
    pub cause_throwable: GlobalRef,
}

impl SpannedError {
    pub fn new(
        location: &'static Location<'static>,
        stack_trace: String,
        cause: String,
        cause_throwable: GlobalRef,
    ) -> SpannedError {
        SpannedError {
            location,
            stack_trace,
            cause,
            cause_throwable,
        }
    }
}

impl StdError for SpannedError {}

impl Display for SpannedError {
    fn fmt(&self, f: &mut Formatter<'_>) -> fmt::Result {
        let SpannedError {
            location,
            stack_trace,
            cause,
            ..
        } = self;

        writeln!(f, "Native exception thrown at call site: {location}")?;
        writeln!(f, "\tCaused by: {cause}")?;

        let stack_trace = stack_trace
            .lines()
            .map(|l| format!("\n\t\t{l}"))
            .collect::<String>();

        writeln!(f, "\tStack trace:{stack_trace}")
    }
}

#[inline(never)]
fn handle_exception(
    scope: &Scope,
    location: &'static Location,
    throwable: JThrowable,
) -> SpannedError {
    let cause_method = scope.resolve(Throwable::GET_CAUSE);
    let cause_global_ref = scope.new_global_ref(scope.invoke(
        cause_method.l(),
        unsafe { JObject::from_raw(throwable.into_raw()) },
        &[],
    ));
    let message_string = get_exception_message(scope, throwable);

    scope.exception_clear();

    let stack_trace_obj = scope.call_static_method(
        "ai/swim/lang/ffi/ExceptionUtils",
        "stackTraceString",
        "(Ljava/lang/Throwable;)Ljava/lang/String;",
        &[throwable.into()],
    );
    let stack_trace_str_obj = match stack_trace_obj.l() {
        Ok(obj) => JString::from(obj),
        Err(e) => abort_vm(scope.vm.clone(), e),
    };
    let stack_trace_string = scope.get_rust_string(stack_trace_str_obj);

    SpannedError::new(
        location,
        stack_trace_string,
        message_string,
        cause_global_ref,
    )
}

fn fallible_jni_call<O, F, I>(scope: Scope, exception_handler: &I, call: F) -> Result<O, I::Err>
where
    F: FnOnce() -> Result<O, jni::errors::Error>,
    I: JavaExceptionHandler,
{
    let Scope { env, vm, .. } = &scope;
    with_local_frame_null(env, None, || match (call)() {
        Ok(r) => Ok(r),
        Err(error) => match error {
            Error::JavaException => {
                // Safe as the JNI call returned 'Error::JavaException'.
                let throwable = scope.exception_occurred().expect("Missing throwable");

                // We cannot call 'ExceptionDescribe' here as some implementations have a side
                // effect of clearing the exception.

                scope.exception_clear();

                match exception_handler.inspect(&scope, throwable.clone()) {
                    Some(e) => Err(e),
                    None => {
                        error!("An exception was not handled by the provided handler. Aborting");

                        print_exception_stack_trace(&scope, &throwable);
                        abort_vm(vm.clone(), error)
                    }
                }
            }
            e => abort_vm(vm.clone(), e),
        },
    })
}

fn print_exception_stack_trace(scope: &Scope, throwable: &JThrowable) {
    if let Err(e) = scope
        .env
        .call_method(*throwable, "printStackTrace", "()V", &[])
    {
        error!(error = ?e, "Failed to print exception stack trace");
        abort_vm(scope.vm.clone(), e);
    }
}

fn jni_call<O, F>(vm: &Arc<JavaVM>, env: &JNIEnv, f: F) -> O
where
    F: FnOnce() -> Result<O, jni::errors::Error>,
{
    with_local_frame_null(env, None, || match (f)() {
        Ok(o) => o,
        Err(e) => abort_vm(vm.clone(), e),
    })
}

fn get_exception_message(scope: &Scope, throwable: JThrowable) -> String {
    let Scope { resolver, .. } = &scope;
    let method = resolver.resolve(&scope, Throwable::GET_MESSAGE);
    let message = scope.invoke(method.l(), throwable, &[]);

    scope.get_rust_string(JString::from(message))
}

#[derive(Debug, Clone, Default)]
pub struct MethodResolver {
    inner: Arc<Mutex<ResolverInner>>,
}

impl MethodResolver {
    pub fn resolve(
        &self,
        scope: &Scope,
        def: impl Into<JavaObjectMethodDef>,
    ) -> InitialisedJavaObjectMethod {
        let guard = &mut *self.inner.lock();
        guard.resolve(scope, def.into())
    }
}

#[derive(Debug, Default)]
struct ResolverInner {
    resolved: HashMap<JavaObjectMethodDef, InitialisedJavaObjectMethod>,
}

impl ResolverInner {
    fn resolve(&mut self, scope: &Scope, def: JavaObjectMethodDef) -> InitialisedJavaObjectMethod {
        debug!(method = ?def, "Resolving method");
        match self.resolved.entry(def) {
            Entry::Occupied(entry) => entry.get().clone(),
            Entry::Vacant(entry) => match def.initialise(scope) {
                Ok(init) => entry.insert(init).clone(),
                Err(e) => abort_vm(scope.vm.clone(), e),
            },
        }
    }
}

/// Executes a function inside while managing local references created during the execution. Once
/// the function has been executed, the popped local frame's return value is set to null.
fn with_local_frame_null<F, R>(env: &JNIEnv, capacity: Option<i32>, f: F) -> R
where
    F: FnOnce() -> R,
{
    env.push_local_frame(capacity.unwrap_or(jni::DEFAULT_LOCAL_FRAME_CAPACITY))
        .expect("Out of memory");

    let output = f();
    env.pop_local_frame(JObject::null())
        .expect("Failed to pop local reference frame");

    output
}

pub trait BufPtr {
    fn as_mut_ptr(&mut self) -> *mut u8;

    fn len(&self) -> usize;
}

impl BufPtr for Vec<u8> {
    fn as_mut_ptr(&mut self) -> *mut u8 {
        Vec::as_mut_ptr(self)
    }

    fn len(&self) -> usize {
        Vec::len(self)
    }
}

impl BufPtr for BytesMut {
    fn as_mut_ptr(&mut self) -> *mut u8 {
        self.as_mut().as_mut_ptr()
    }

    fn len(&self) -> usize {
        BytesMut::len(self)
    }
}<|MERGE_RESOLUTION|>--- conflicted
+++ resolved
@@ -336,13 +336,9 @@
         String::from(jstr)
     }
 
-<<<<<<< HEAD
     #[cold]
     #[inline(never)]
-    pub fn fatal_error<M>(&self, msg: M) -> !
-=======
     pub fn fatal_error<E>(&self, err: E) -> !
->>>>>>> 5863ad56
     where
         E: Into<FatalError>,
     {
@@ -363,37 +359,12 @@
         system_call(vm, || env.convert_byte_array(array))
     }
 
-<<<<<<< HEAD
-    pub unsafe fn new_direct_byte_buffer_exact<'b, B>(&self, buf: &'b mut B) -> ByteBufferGuard<'b>
-=======
     pub fn new_direct_byte_buffer_exact<'b, B>(&self, buf: &'b mut B) -> ByteBufferGuard<'b, B>
->>>>>>> 5863ad56
     where
         B: BufPtr,
         'l: 'b,
     {
         let Scope { vm, env, .. } = self;
-<<<<<<< HEAD
-        let buffer = system_call(vm, || {
-            env.new_direct_byte_buffer(buf.as_mut_ptr(), buf.len())
-        });
-        ByteBufferGuard {
-            _buf: Default::default(),
-            buffer,
-        }
-    }
-}
-
-/// Guard that binds the lifetime of the JByteBuffer to the backing data.
-pub struct ByteBufferGuard<'b> {
-    _buf: PhantomData<&'b mut Vec<u8>>,
-    buffer: JByteBuffer<'b>,
-}
-
-impl<'b> From<ByteBufferGuard<'b>> for JValue<'b> {
-    fn from(value: ByteBufferGuard<'b>) -> Self {
-        unsafe { JValue::Object(JObject::from_raw(value.buffer.into_raw())) }
-=======
         let buffer = system_call(vm, || unsafe {
             env.new_direct_byte_buffer(buf.as_mut_ptr(), buf.len())
         });
@@ -401,7 +372,6 @@
             buffer,
             _buf: Default::default(),
         }
->>>>>>> 5863ad56
     }
 }
 
