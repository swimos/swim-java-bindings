// Copyright 2015-2022 Swim Inc.
//
// Licensed under the Apache License, Version 2.0 (the "License");
// you may not use this file except in compliance with the License.
// You may obtain a copy of the License at
//
//     http://www.apache.org/licenses/LICENSE-2.0
//
// Unless required by applicable law or agreed to in writing, software
// distributed under the License is distributed on an "AS IS" BASIS,
// WITHOUT WARRANTIES OR CONDITIONS OF ANY KIND, either express or implied.
// See the License for the specific language governing permissions and
// limitations under the License.

use std::any::Any;
use std::io::Write;

use jni::JNIEnv;

pub const RUNTIME_EXCEPTION: &str = "java/lang/RuntimeException";

#[macro_export]
macro_rules! jni_try {
    ($env:ident, $class:expr, $msg:tt, $expr:expr, $ret:expr $(,)?) => {{
        let env_ref = $env;

        match $expr {
            Ok(val) => val,
            Err(e) => {
                env_ref
                    .throw_new($class, format!("{}: {:?}", $msg, e))
                    .expect("Failed to throw exception");
                return $ret;
            }
        }
    }};
    ($env:ident, $class:expr, $msg:tt, $expr:expr, $(,)?) => {{
        $crate::jni_try!($env, $class, $msg, $expr, ())
    }};
    ($env:ident, $msg:tt, $expr:expr $(,)?) => {
        $crate::jni_try!($env, $crate::RUNTIME_EXCEPTION, $msg, $expr, ())
    };
    ($env:ident, $msg:tt, $expr:expr, $ret:expr $(,)?) => {
        $crate::jni_try!(
            $env,
            $crate::RUNTIME_EXCEPTION,
            $msg,
            $expr,
            $ret
        )
    };
    ($expr:expr, $($ret:expr)? $(,)?) => {
        match $expr {
            Ok(()) => {}
            Err(()) => {
                return $($ret)?;
            }
        }
    };
    ($expr:expr $(,)?) => {
        $crate::jni_try!($expr, std::ptr::null_mut())
    };
}

/// Macro for defining functions that are invoked across an FFI boundary and need to be able to
/// catch an unwind and throw an exception instead of resuming the unwind. Ideally, crates that have
/// functions that will be invoked by Java, should reimplement this macro with the $exception_class
/// and possibly the Java package prefix arguments populated.
///
/// If a return type is specified, the function's return type will implicitly be set to be a pointer
/// type. If the inner function panics, then the unwind is caught and if the panic payload is of a
/// string type, then a Java exception is thrown with this message (with a class type of
/// $exception_type) and a default value is returned for the function.
#[macro_export]
macro_rules! ffi_fn {
<<<<<<< HEAD
    ($(#[$attrs:meta])*, $exception_class:tt, $name:tt ($env:ident, $class:ident $(,)? $($arg:ident: $ty:ty $(,)?)*) $(-> $ret:tt)? $body:block) => {
=======
    ($exception_class:tt, $(#[$attrs:meta])* fn $name:tt ($env:ident, $class:ident $(,)? $($arg:ident: $ty:ty $(,)?)*) $(-> $ret:tt)? $body:block) => {
        $(#[$attrs])*
>>>>>>> 7506c536
        #[no_mangle]
        $(#[$attrs])*
        pub extern "system" fn $name(
            $env:jni::JNIEnv,
            $class: jni::objects::JClass,
            $($arg:$ty,)*
        ) $(-> *mut $ret)? {
            match std::panic::catch_unwind(std::panic::AssertUnwindSafe(move || {
                $body
            })) {
                Ok(r) => r,
                Err(e) => $crate::throw(&$env, $exception_class, e)
            }
        }
    };
<<<<<<< HEAD
    ($(#[$attrs:meta])*, $exception_class:tt, $prefix:tt, $name:tt ($env:ident, $class:ident $(,)? $($arg:ident: $ty:ty $(,)?)*) $(-> $ret:tt)? $body:block) => {
=======
    ($exception_class:tt, $prefix:tt, $(#[$attrs:meta])* fn $name:tt ($env:ident, $class:ident $(,)? $($arg:ident: $ty:ty $(,)?)*) $(-> $ret:tt)? $body:block) => {
>>>>>>> 7506c536
        $crate::paste::item! {
            $(#[$attrs])*
            #[no_mangle]
            $(#[$attrs])*
            pub extern "system" fn [< $prefix _ $name >](
                $env:jni::JNIEnv,
                $class: jni::objects::JClass,
                $($arg:$ty,)*
            ) $(-> *mut $ret)? {
                match std::panic::catch_unwind(std::panic::AssertUnwindSafe(move || {
                    $body
                })) {
                    Ok(r) => r,
                    Err(e) => $crate::throw(&$env, $exception_class, e)
                }
            }
        }
    };
}

pub trait JniDefault {
    fn default() -> Self;
}

macro_rules! jni_default_impl {
    ($ty:ty, $val:tt) => {
        impl JniDefault for $ty {
            fn default() -> Self {
                $val
            }
        }
    };
}

jni_default_impl!((), ());
jni_default_impl!(jni::sys::jint, 0);
jni_default_impl!(jni::sys::jlong, 0);
jni_default_impl!(jni::sys::jbyte, 0);
jni_default_impl!(jni::sys::jboolean, 0);
jni_default_impl!(jni::sys::jchar, 0);
jni_default_impl!(jni::sys::jshort, 0);
jni_default_impl!(jni::sys::jfloat, 0.0);
jni_default_impl!(jni::sys::jdouble, 0.0);

impl<T> JniDefault for *mut T {
    fn default() -> Self {
        std::ptr::null_mut()
    }
}

/// Attempts to throw a Java exception of the provided class and with the cause displayed as a debug
/// string. This function cannot panic and instead if an error occurs then it prints the error
/// message and continues.
#[cold]
#[inline(never)]
pub fn throw<R>(env: &JNIEnv, class: &'static str, cause: Box<dyn Any + Send + 'static>) -> R
where
    R: JniDefault,
{
    fn describe<W, O, E>(writer: &mut W, result: Result<O, E>, on_err: &'static str)
    where
        W: Write,
    {
        if result.is_err() {
            let _r = write!(writer, "{on_err}");
        }
    }

    let out = std::io::stderr();
    let mut writer = out.lock();

    match env.exception_check() {
        Ok(true) => {
            let _r = writeln!(writer, "Unhandled exception. Printing and clearing it");
            describe(
                &mut writer,
                env.exception_describe(),
                "Failed to print exception\n",
            );
            describe(
                &mut writer,
                env.exception_clear(),
                "Failed to clear exception\n",
            );
        }
        Ok(false) => {}
        Err(e) => {
            let result = write!(
                writer,
                "Failed to check if an exception was being thrown: {e:?}"
            );

            if result.is_err() {
                env.fatal_error(result.unwrap_err().to_string());
            }
        }
    }

    let cause_str = if let Some(msg) = cause.as_ref().downcast_ref::<&str>() {
        msg.to_string()
    } else if let Some(msg) = cause.downcast_ref::<String>() {
        msg.to_string()
    } else {
        "(Unknown panic payload)".to_string()
    };

    describe(
        &mut writer,
        env.throw_new(class, cause_str),
        "Failed to throw exception",
    );

    R::default()
}<|MERGE_RESOLUTION|>--- conflicted
+++ resolved
@@ -73,12 +73,7 @@
 /// $exception_type) and a default value is returned for the function.
 #[macro_export]
 macro_rules! ffi_fn {
-<<<<<<< HEAD
     ($(#[$attrs:meta])*, $exception_class:tt, $name:tt ($env:ident, $class:ident $(,)? $($arg:ident: $ty:ty $(,)?)*) $(-> $ret:tt)? $body:block) => {
-=======
-    ($exception_class:tt, $(#[$attrs:meta])* fn $name:tt ($env:ident, $class:ident $(,)? $($arg:ident: $ty:ty $(,)?)*) $(-> $ret:tt)? $body:block) => {
-        $(#[$attrs])*
->>>>>>> 7506c536
         #[no_mangle]
         $(#[$attrs])*
         pub extern "system" fn $name(
@@ -94,11 +89,7 @@
             }
         }
     };
-<<<<<<< HEAD
     ($(#[$attrs:meta])*, $exception_class:tt, $prefix:tt, $name:tt ($env:ident, $class:ident $(,)? $($arg:ident: $ty:ty $(,)?)*) $(-> $ret:tt)? $body:block) => {
-=======
-    ($exception_class:tt, $prefix:tt, $(#[$attrs:meta])* fn $name:tt ($env:ident, $class:ident $(,)? $($arg:ident: $ty:ty $(,)?)*) $(-> $ret:tt)? $body:block) => {
->>>>>>> 7506c536
         $crate::paste::item! {
             $(#[$attrs])*
             #[no_mangle]
