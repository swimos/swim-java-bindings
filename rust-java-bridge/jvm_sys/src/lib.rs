--- conflicted
+++ resolved
@@ -14,70 +14,13 @@
 
 extern crate core;
 
-<<<<<<< HEAD
-use bytes::BytesMut;
-use jni::errors::Result as JniResult;
-use jni::objects::JByteBuffer;
-use jni::JNIEnv;
-
-pub mod bridge;
-=======
 pub use jni::errors::Result as JniResult;
 
 pub mod env;
->>>>>>> 7c95ee86
 mod macros;
 pub mod method;
 pub mod util;
-<<<<<<< HEAD
-pub mod vm;
-
-pub use macros::*;
-pub use paste;
-
-pub trait BufPtr {
-    fn as_mut_ptr(&mut self) -> *mut u8;
-
-    fn len(&self) -> usize;
-}
-
-impl BufPtr for Vec<u8> {
-    fn as_mut_ptr(&mut self) -> *mut u8 {
-        Vec::as_mut_ptr(self)
-    }
-
-    fn len(&self) -> usize {
-        Vec::len(self)
-    }
-}
-
-impl BufPtr for BytesMut {
-    fn as_mut_ptr(&mut self) -> *mut u8 {
-        self.as_mut().as_mut_ptr()
-    }
-
-    fn len(&self) -> usize {
-        BytesMut::len(self)
-    }
-}
-
-pub trait EnvExt<'a> {
-    unsafe fn new_direct_byte_buffer_exact<B>(&'a self, buf: &mut B) -> JniResult<JByteBuffer<'a>>
-    where
-        B: BufPtr;
-}
-
-impl<'a> EnvExt<'a> for JNIEnv<'a> {
-    unsafe fn new_direct_byte_buffer_exact<B>(&'a self, buf: &mut B) -> JniResult<JByteBuffer<'a>>
-    where
-        B: BufPtr,
-    {
-        self.new_direct_byte_buffer(buf.as_mut_ptr(), buf.len())
-    }
-}
-=======
 pub mod vtable;
 
 pub use macros::*;
-pub use paste;
->>>>>>> 7c95ee86
+pub use paste;