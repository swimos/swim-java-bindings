--- conflicted
+++ resolved
@@ -10,17 +10,9 @@
     "swim_client",
     "swim_client/swim_client_core",
     "swim_client/swim_client_test",
-<<<<<<< HEAD
     "swim_server",
     "swim_server/swim_server_core",
     "swim_server/swim_server_test",
-=======
-    "bytebridge/bytebridge",
-    "bytebridge/bytebridge_derive",
-    "bytebridge/bytebridge_derive/internals",
-    "bytebridge/bytebridge_derive_java",
-    "bytebridge/test/*"
->>>>>>> 7c95ee86
 ]
 
 [workspace.dependencies]
@@ -34,32 +26,22 @@
 futures-util = "0.3.4"
 url = "2.1.1"
 thiserror = "1.0"
-<<<<<<< HEAD
-parking_lot = "0.12.1"
-=======
 parking_lot = "0.12"
->>>>>>> 7c95ee86
 proc-macro2 = "1.0"
 syn = "2.0.10"
 quote = "1.0.3"
 paste = "1.0.11"
 heck = "0.4.1"
 lazy_static = "1.4.0"
-<<<<<<< HEAD
-ratchet_deflate = { version = "0.4.0", path = "../../ratchet/ratchet_deflate"}
+ratchet_deflate = "0.4"
 byteorder = "1.4"
 rmp = "0.8"
+static_assertions = "1.1.0"
 tracing = "0.1"
 tracing-subscriber = "0.2.11"
 tracing-futures = "0.2"
 rand = "0.8.5"
 uuid = "1.2"
-=======
-ratchet_deflate = "0.4"
-byteorder = "1.4"
-rmp = "0.8"
-static_assertions = "1.1.0"
->>>>>>> 7c95ee86
 
 [workspace.dependencies.ratchet]
 package = "ratchet_rs"
