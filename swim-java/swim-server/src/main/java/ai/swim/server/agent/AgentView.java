package ai.swim.server.agent;

import ai.swim.codec.decoder.DecoderException;
import ai.swim.server.agent.call.CallContext;
import ai.swim.server.agent.task.TaskRegistry;
import ai.swim.server.lanes.state.StateCollector;
import java.nio.ByteBuffer;
import java.util.UUID;

/**
 * A wrapper around a user-defined {@link AbstractAgent} and the lanes that it contains.
 * <p>
 * This class receives events from the Rust runtime and dispatches them to the corresponding lanes. When an event is
 * received, its corresponding lane is looked up and the event is dispatched to it. This dispatch may result in N
 * lifecycle events being fired that generate subsequent events in lanes. Once the dispatch has completed, the {@link StateCollector}
 * has any pending events flushed out into a byte array that is returned to the Rust runtime for dispatching to peers.
 * <p>
 * This class is not thread safe and is designed to be invoked by the Rust runtime by one thread at a given time. Once
 * the JNI call has been made, the {@link AgentContext} may make calls back to the Rust runtime before returning the
 * state of this agent's lanes.
 */
// Many of the methods on this class may show as being unused but they are invoked by the Rust runtime.
@SuppressWarnings("unused")
public class AgentView {
  /**
   * The user's definition of the agent.
   */
  private final AbstractAgent agent;

  /**
   * Node binding for this agent.
   * <p>
   * Contains the agent's lanes and {@link StateCollector}.
   */
  private final AgentNode node;

  public AgentView(AbstractAgent agent, AgentNode node) {
    this.agent = agent;
    this.node = node;
  }

  /**
   * Dispatch an event to {@code laneIdx}
   *
   * @param laneIdx the URI of the lane.
   * @param buffer  the event data.
   * @param len     the number of elements written into the buffer
   * @throws AgentException if an error is encountered when deserialising the envelope.
   */
  public byte[] dispatch(int laneIdx, ByteBuffer buffer, int len) throws DecoderException {
    byte[] response = node.dispatch(laneIdx, buffer.limit(len));
    buffer.clear();
    return response;
  }

  /**
   * Dispatch a sync request to {@code laneIdx} that was requested by a remote.
   *
   * @param laneIdx the URI of the lane.
   * @param uuidMsb UUID most significant bits.
   * @param uuidLsb UUID least significant bits.
   */
  public byte[] sync(int laneIdx, long uuidMsb, long uuidLsb) throws DecoderException {
    return node.sync(laneIdx, uuidMsb, uuidLsb);
  }

  /**
   * Initialise {@code laneIdx} with the store data in {@code from}.
   *
   * @param laneIdx to initialise.
   * @param from    the store initialisation data.
   */
  public void init(int laneIdx, ByteBuffer from) throws DecoderException {
    node.init(laneIdx, from);
  }

  /**
   * Invoked when the agent is started.
   *
   * @return an array containing encoded {@link ai.swim.server.lanes.models.response.LaneResponse}s.
   */
  public byte[] didStart() {
    CallContext.enter();
    node.setState(AgentState.Running);

    try {
      this.agent.didStart();
      return flushState();
    } finally {
      CallContext.exit();
    }
  }

  /**
   * Invoked when the agent has stopped.
   *
   * @return an array containing encoded {@link ai.swim.server.lanes.models.response.LaneResponse}s.
   */
  public byte[] didStop() {
    CallContext.enter();
    try {
      this.agent.didStop();
      return flushState();
    } finally {
      node.setState(AgentState.Stopped);
      CallContext.exit();
    }
  }

  /**
   * Flush any pending state from the {@link StateCollector}.
   *
   * @return an array containing encoded {@link ai.swim.server.lanes.models.response.LaneResponse}s.
   */
  public byte[] flushState() {
    return node.flushState();
  }

<<<<<<< HEAD
  public byte[] runTask(long idMsb, long idLsb, boolean remove) {
    TaskRegistry taskRegistry = node.getTaskRegistry();
    taskRegistry.runTask(new UUID(idMsb, idLsb), remove);
    return flushState();
  }

=======
  /**
   * Returns the {@link AgentNode} associated with this {@link AgentView}.
   *
   * @return the {@link AgentNode} associated with this {@link AgentView}.
   */
>>>>>>> 7506c536
  public AgentNode getNode() {
    return node;
  }
}<|MERGE_RESOLUTION|>--- conflicted
+++ resolved
@@ -116,21 +116,19 @@
     return node.flushState();
   }
 
-<<<<<<< HEAD
+  /**
+   * Returns the {@link AgentNode} associated with this {@link AgentView}.
+   *
+   * @return the {@link AgentNode} associated with this {@link AgentView}.
+   */
+  public AgentNode getNode() {
+    return node;
+  }
+
   public byte[] runTask(long idMsb, long idLsb, boolean remove) {
     TaskRegistry taskRegistry = node.getTaskRegistry();
     taskRegistry.runTask(new UUID(idMsb, idLsb), remove);
     return flushState();
   }
 
-=======
-  /**
-   * Returns the {@link AgentNode} associated with this {@link AgentView}.
-   *
-   * @return the {@link AgentNode} associated with this {@link AgentView}.
-   */
->>>>>>> 7506c536
-  public AgentNode getNode() {
-    return node;
-  }
 }