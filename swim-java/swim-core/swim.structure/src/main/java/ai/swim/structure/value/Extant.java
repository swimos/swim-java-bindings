// Copyright 2015-2022 Swim Inc.
//
// Licensed under the Apache License, Version 2.0 (the "License");
// you may not use this file except in compliance with the License.
// You may obtain a copy of the License at
//
//      http://www.apache.org/licenses/LICENSE-2.0
//
// Unless required by applicable law or agreed to in writing, software
// distributed under the License is distributed on an "AS IS" BASIS,
// WITHOUT WARRANTIES OR CONDITIONS OF ANY KIND, either express or implied.
// See the License for the specific language governing permissions and
// limitations under the License.

package ai.swim.structure.value;

<<<<<<< HEAD
import ai.swim.structure.write.PrimitiveWriter;

=======
>>>>>>> 6fa63e72
public class Extant extends PrimitiveValue {
  private static final Extant VALUE = new Extant();

  public static Value extant() {
    return Extant.VALUE;
  }

  @Override
  public boolean equals(Object o) {
    if (this == o) {
      return true;
    }
    return o != null && getClass() == o.getClass();
  }

  @Override
  public String toString() {
    return "";
  }

  @Override
  public boolean isExtant() {
    return true;
  }

}<|MERGE_RESOLUTION|>--- conflicted
+++ resolved
@@ -14,11 +14,8 @@
 
 package ai.swim.structure.value;
 
-<<<<<<< HEAD
-import ai.swim.structure.write.PrimitiveWriter;
+import ai.swim.structure.writer.PrimitiveWriter;
 
-=======
->>>>>>> 6fa63e72
 public class Extant extends PrimitiveValue {
   private static final Extant VALUE = new Extant();
 
@@ -44,4 +41,8 @@
     return true;
   }
 
+  @Override
+  protected <T> T writePrimitive(PrimitiveWriter<T> writer) {
+    return writer.writeExtant();
+  }
 }