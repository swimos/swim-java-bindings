// Copyright 2015-2022 Swim Inc.
//
// Licensed under the Apache License, Version 2.0 (the "License");
// you may not use this file except in compliance with the License.
// You may obtain a copy of the License at
//
//      http://www.apache.org/licenses/LICENSE-2.0
//
// Unless required by applicable law or agreed to in writing, software
// distributed under the License is distributed on an "AS IS" BASIS,
// WITHOUT WARRANTIES OR CONDITIONS OF ANY KIND, either express or implied.
// See the License for the specific language governing permissions and
// limitations under the License.

package ai.swim.structure.value;

<<<<<<< HEAD
import ai.swim.structure.write.PrimitiveWriter;

=======
>>>>>>> 6fa63e72
import java.util.Arrays;
import java.util.Base64;

public class Blob extends PrimitiveValue {
  private final byte[] value;

  public Blob(byte[] value) {
    this.value = value;
  }

  @Override
  public boolean equals(Object o) {
    if (this == o) {
      return true;
    }
    if (o == null || getClass() != o.getClass()) {
      return false;
    }
    Blob blob = (Blob) o;
    return Arrays.equals(value, blob.value);
  }

  @Override
  public String toString() {
    return Base64.getEncoder().encodeToString(value);
  }

  @Override
  public int hashCode() {
    return Arrays.hashCode(value);
  }

}<|MERGE_RESOLUTION|>--- conflicted
+++ resolved
@@ -14,11 +14,8 @@
 
 package ai.swim.structure.value;
 
-<<<<<<< HEAD
-import ai.swim.structure.write.PrimitiveWriter;
+import ai.swim.structure.writer.PrimitiveWriter;
 
-=======
->>>>>>> 6fa63e72
 import java.util.Arrays;
 import java.util.Base64;
 
@@ -51,4 +48,8 @@
     return Arrays.hashCode(value);
   }
 
+  @Override
+  protected <T> T writePrimitive(PrimitiveWriter<T> writer) {
+    return writer.writeBlob(value);
+  }
 }