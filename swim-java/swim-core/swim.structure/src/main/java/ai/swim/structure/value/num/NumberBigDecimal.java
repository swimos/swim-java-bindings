--- conflicted
+++ resolved
@@ -14,10 +14,7 @@
 
 package ai.swim.structure.value.num;
 
-<<<<<<< HEAD
-import ai.swim.structure.write.PrimitiveWriter;
-=======
->>>>>>> 6fa63e72
+import ai.swim.structure.writer.PrimitiveWriter;
 
 import java.math.BigDecimal;
 import java.util.Objects;
@@ -53,4 +50,8 @@
     return Objects.hash(value);
   }
 
+  @Override
+  protected <T> T writePrimitive(PrimitiveWriter<T> writer) {
+    return writer.writeBigDecimal(value);
+  }
 }