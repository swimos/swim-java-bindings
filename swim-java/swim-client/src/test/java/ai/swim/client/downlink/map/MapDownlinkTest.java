--- conflicted
+++ resolved
@@ -32,6 +32,7 @@
 import ai.swim.structure.Recon;
 import ai.swim.structure.annotations.AutoForm;
 import org.junit.jupiter.api.Test;
+
 import java.nio.ByteBuffer;
 import java.util.HashMap;
 import java.util.List;
@@ -43,6 +44,7 @@
 import java.util.concurrent.atomic.AtomicReference;
 import java.util.function.BiConsumer;
 import java.util.function.Consumer;
+
 import static org.junit.jupiter.api.Assertions.assertEquals;
 import static org.junit.jupiter.api.Assertions.assertFalse;
 import static org.junit.jupiter.api.Assertions.assertTrue;
@@ -57,15 +59,9 @@
       DispatchOnRemove onRemove,
       DispatchOnClear onClear,
       OnUnlinked onUnlinked,
-<<<<<<< HEAD
-      BiConsumer<Integer, Boolean> take,
-      BiConsumer<Integer, Boolean> drop
-                                         ) throws SwimClientException;
-=======
       DispatchTake take,
       DispatchDrop drop
   ) throws SwimClientException;
->>>>>>> 7c95ee86
 
   private static native long lifecycleTest(
       Trigger lock,
@@ -79,15 +75,9 @@
       DispatchOnRemove onRemove,
       DispatchOnClear onClear,
       OnUnlinked onUnlinked,
-<<<<<<< HEAD
-      BiConsumer<Integer, Boolean> take,
-      BiConsumer<Integer, Boolean> drop
-                                          ) throws SwimClientException;
-=======
       DispatchTake take,
       DispatchDrop drop
   ) throws SwimClientException;
->>>>>>> 7c95ee86
 
   String parseString(ByteBuffer buffer) {
     Input input = Input.byteBuffer(buffer);
@@ -141,7 +131,7 @@
           assertEquals(3, n);
           dropInvoked.addAndGet(1);
         }
-                );
+    );
 
     assertEquals(1, linkedInvoked.get());
     assertEquals(1, syncedInvoked.get());
@@ -171,7 +161,7 @@
         null,
         null,
         null
-                            );
+    );
 
     awaitTrigger(lock, 5, "downlink");
     dropRuntime(ptr);
@@ -196,7 +186,7 @@
         null,
         null,
         null
-                            );
+    );
 
     awaitTrigger(lock, 5, "downlink");
     awaitLatch(invoked, 5, "lifecycle");
@@ -222,7 +212,7 @@
         null,
         null,
         null
-                            );
+    );
 
     awaitTrigger(lock, 5, "downlink");
     awaitLatch(invoked, 5, "lifecycle");
@@ -248,7 +238,7 @@
         null,
         null,
         null
-                            );
+    );
 
     awaitTrigger(lock, 5, "downlink");
     awaitLatch(invoked, 5, "lifecycle");
@@ -274,7 +264,7 @@
         null,
         null,
         null
-                            );
+    );
 
     awaitTrigger(lock, 5, "downlink");
     awaitLatch(invoked, 5, "lifecycle");
@@ -300,7 +290,7 @@
         null,
         null,
         null
-                            );
+    );
 
     awaitTrigger(lock, 5, "downlink");
     awaitLatch(invoked, 5, "lifecycle");
@@ -326,7 +316,7 @@
         invoked::countDown,
         null,
         null
-                            );
+    );
 
     awaitTrigger(lock, 5, "downlink");
     awaitLatch(invoked, 5, "lifecycle");
@@ -352,7 +342,7 @@
         null,
         (a, b) -> invoked.countDown(),
         null
-                            );
+    );
 
     awaitTrigger(lock, 5, "downlink");
     awaitLatch(invoked, 5, "lifecycle");
@@ -378,19 +368,14 @@
         null,
         null,
         (a, b) -> invoked.countDown()
-                            );
-
-    awaitTrigger(lock, 5, "downlink");
-    awaitLatch(invoked, 5, "lifecycle");
-    dropRuntime(ptr);
-  }
-
-  <K, V> void runTestOk(Class<K> keyClass,
-      Class<V> valueClass,
-      int removeCount,
-      ConcurrentLinkedDeque<Update<K, V>> syncEvents,
-      ConcurrentLinkedDeque<MapMessage> events,
-      Map<K, V> finalState) throws InterruptedException, SwimClientException {
+    );
+
+    awaitTrigger(lock, 5, "downlink");
+    awaitLatch(invoked, 5, "lifecycle");
+    dropRuntime(ptr);
+  }
+
+  <K, V> void runTestOk(Class<K> keyClass, Class<V> valueClass, int removeCount, ConcurrentLinkedDeque<Update<K, V>> syncEvents, ConcurrentLinkedDeque<MapMessage> events, Map<K, V> finalState) throws InterruptedException, SwimClientException {
     StringBuilder input = new StringBuilder();
     input.append("@linked(node:node,lane:lane)\n");
 
@@ -432,30 +417,21 @@
             linkState.set(LinkState.Linked);
             linked.countDown();
           } else {
-            fail(String.format(
-                "Illegal downlink state for a linked callback %s, latch count: %s",
-                linkState.get(),
-                linked.getCount()));
+            fail(String.format("Illegal downlink state for a linked callback %s, latch count: %s", linkState.get(), linked.getCount()));
           }
         })
         .setOnUpdate((key, state, previous, value) -> {
           if (linkState.get() == LinkState.Synced && update.getCount() != 0) {
             update.countDown();
           } else {
-            fail(String.format(
-                "Illegal downlink state for an update callback %s, latch count: %s",
-                linkState.get(),
-                update.getCount()));
+            fail(String.format("Illegal downlink state for an update callback %s, latch count: %s", linkState.get(), update.getCount()));
           }
         })
         .setOnRemove((key, state, value) -> {
           if (linkState.get() == LinkState.Synced && remove.getCount() != 0) {
             remove.countDown();
           } else {
-            fail(String.format(
-                "Illegal downlink state for a remove callback %s, latch count: %s",
-                linkState.get(),
-                remove.getCount()));
+            fail(String.format("Illegal downlink state for a remove callback %s, latch count: %s", linkState.get(), remove.getCount()));
           }
         })
         .setOnClear((state) -> {
@@ -463,10 +439,7 @@
             clear.countDown();
             assertEquals(finalState, state);
           } else {
-            fail(String.format(
-                "Illegal downlink state for a clear callback %s, latch count: %s",
-                linkState.get(),
-                clear.getCount()));
+            fail(String.format("Illegal downlink state for a clear callback %s, latch count: %s", linkState.get(), clear.getCount()));
           }
         })
         .setOnSynced((value -> {
@@ -474,10 +447,7 @@
             linkState.set(LinkState.Synced);
             synced.countDown();
           } else {
-            fail(String.format(
-                "Illegal downlink state for a synced callback %s, latch count: %s",
-                linkState.get(),
-                synced.getCount()));
+            fail(String.format("Illegal downlink state for a synced callback %s, latch count: %s", linkState.get(), synced.getCount()));
           }
         }))
         .setOnUnlinked(() -> {
@@ -485,17 +455,11 @@
             linkState.set(LinkState.Unlinked);
             unlinked.countDown();
           } else {
-            fail(String.format(
-                "Illegal downlink state for an unlinked callback %s, latch count: %s",
-                linkState.get(),
-                unlinked.getCount()));
+            fail(String.format("Illegal downlink state for an unlinked callback %s, latch count: %s", linkState.get(), unlinked.getCount()));
           }
         });
 
-    MapDownlinkState<K, V> state = new MapDownlinkState<>(
-        Form.forClass(keyClass),
-        Form.forClass(valueClass),
-        lifecycle.getOnRemove());
+    MapDownlinkState<K, V> state = new MapDownlinkState<>(Form.forClass(keyClass), Form.forClass(valueClass), lifecycle.getOnRemove());
 
     long ptr = lifecycleTest(
         lock,
@@ -511,7 +475,7 @@
         lifecycle.getOnUnlinked(),
         state.take(),
         state.drop()
-                            );
+    );
 
     awaitLatch(linked, 5, "linked");
     awaitLatch(synced, 5, "synced");
@@ -536,22 +500,22 @@
             MapMessage.update("3", 3),
             MapMessage.update("4", 4),
             MapMessage.update("5", 5)
-                                           )),
+        )),
         new ConcurrentLinkedDeque<>(List.of(
             MapMessage.remove("5"),
             MapMessage.remove("4"),
             MapMessage.update("6", 6),
             MapMessage.update("7", 7),
             MapMessage.clear()
-                                           )),
+        )),
         Map.of(
             "1", 1,
             "2", 2,
             "3", 3,
             "6", 6,
             "7", 7
-              )
-             );
+        )
+    );
   }
 
   @Test
@@ -566,7 +530,7 @@
             MapMessage.update(3, new SubClassA(3, "c")),
             MapMessage.update(4, new SubClassA(4, "d")),
             MapMessage.update(5, new SubClassA(5, "e"))
-                                           )),
+        )),
         new ConcurrentLinkedDeque<>(List.of(
             MapMessage.remove(5),
             MapMessage.remove(4),
@@ -575,13 +539,13 @@
             MapMessage.take(4),
             MapMessage.drop(1),
             MapMessage.clear()
-                                           )),
+        )),
         Map.of(
             2, new SubClassA(2, "b"),
             3, new SubClassA(3, "c"),
             6, new SubClassA(6, "f")
-              )
-             );
+        )
+    );
   }
 
   @AutoForm(subTypes = {
