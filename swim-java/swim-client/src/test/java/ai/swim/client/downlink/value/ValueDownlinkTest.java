// Copyright 2015-2022 Swim Inc.
//
// Licensed under the Apache License, Version 2.0 (the "License");
// you may not use this file except in compliance with the License.
// You may obtain a copy of the License at
//
//      http://www.apache.org/licenses/LICENSE-2.0
//
// Unless required by applicable law or agreed to in writing, software
// distributed under the License is distributed on an "AS IS" BASIS,
// WITHOUT WARRANTIES OR CONDITIONS OF ANY KIND, either express or implied.
// See the License for the specific language governing permissions and
// limitations under the License.

package ai.swim.client.downlink.value;

import ai.swim.client.SwimClientException;
import ai.swim.client.downlink.FfiTest;
import ai.swim.client.lifecycle.OnLinked;
import ai.swim.client.lifecycle.OnUnlinked;
import ai.swim.concurrent.Trigger;
import ai.swim.structure.Form;
import ai.swim.structure.Recon;
import ai.swim.structure.annotations.AutoForm;
import ai.swim.structure.annotations.FieldKind;
import org.junit.jupiter.api.Test;
import java.math.BigInteger;
import java.nio.ByteBuffer;
import java.util.List;
import java.util.Objects;
import java.util.concurrent.ConcurrentLinkedDeque;
import java.util.concurrent.CountDownLatch;
import java.util.concurrent.atomic.AtomicReference;
import java.util.function.Consumer;
<<<<<<< HEAD
import java.util.function.Function;
=======
>>>>>>> b669c4f4
import static org.junit.jupiter.api.Assertions.assertEquals;
import static org.junit.jupiter.api.Assertions.assertNotNull;
import static org.junit.jupiter.api.Assertions.assertThrows;
import static org.junit.jupiter.api.Assertions.assertTrue;
import static org.junit.jupiter.api.Assertions.fail;

class ValueDownlinkTest extends FfiTest {

  private static native long lifecycleTest(Trigger trigger,
      String input,
      String host,
      String node,
      String lane,
      Consumer<ByteBuffer> onEvent,
      OnLinked onLinked,
      Consumer<ByteBuffer> onSet,
      Consumer<ByteBuffer> onSynced,
<<<<<<< HEAD
      OnUnlinked onUnlinked
                                          );

  private static native void dropRuntime(long ptr);
=======
      OnUnlinked onUnlinked);
>>>>>>> b669c4f4

  /**
   * Tests that the required JNI calls exist for opening a downlink.
   */
  @Test
  void simpleOpen() throws InterruptedException {
<<<<<<< HEAD
    CountDownLatch lock = new CountDownLatch(1);
    TestValueDownlink<String> downlink = (TestValueDownlink<String>) new TestValueDownlinkBuilder<>(
        String.class,
        "host",
        "node",
        "lane",
        (build) -> {
          ValueDownlinkState<String> state = new ValueDownlinkState<>(Form.forClass(build.formType));
          CountDownLatch stoppedBarrier = new CountDownLatch(1);
          TestValueDownlink<String> testValueDownlink = new TestValueDownlink<>(
              stoppedBarrier,
              state);

          long ptr = lifecycleTest(
              lock,
              "",
              build.host,
              build.node,
              build.lane,
              null,
              null,
              null,
              null,
              null
                                  );

          testValueDownlink.setClose(() -> dropRuntime(ptr));

          return testValueDownlink;
        }).open();

    downlink.close();
    awaitLatch(lock, 5, "downlink");
=======
    Trigger trigger = new Trigger();

    long ptr = lifecycleTest(trigger, "", "host", "node", "lane", null, null, null, null, null);

    awaitTrigger(trigger, 5, "downlink");
    dropRuntime(ptr);
>>>>>>> b669c4f4
  }

  <I> void runTestOk(Class<I> clazz,
      ConcurrentLinkedDeque<I> syncEvents,
      ConcurrentLinkedDeque<I> events) throws InterruptedException, SwimClientException {
    StringBuilder input = new StringBuilder();
    input.append("@linked(node:node,lane:lane)\n");

    for (I event : syncEvents) {
      input.append(String.format("@event(node:node,lane:lane){%s}\n", Recon.toStringCompact(event)));
    }

    input.append("@synced(node:node,lane:lane)\n");

    for (I event : events) {
      input.append(String.format("@event(node:node,lane:lane){%s}\n", Recon.toStringCompact(event)));
    }

    input.append("@unlinked(node:node,lane:lane)\n");

    Trigger lock = new Trigger();
    AtomicReference<LinkState> linkState = new AtomicReference<>(LinkState.Init);
    AtomicReference<I> last = new AtomicReference<>(null);
    ValueDownlinkState<I> state = new ValueDownlinkState<>(Form.forClass(clazz));

<<<<<<< HEAD
    TestValueDownlinkBuilder<I> builder = new TestValueDownlinkBuilder<>(clazz, "host", "node", "lane", (build) -> {
      ValueDownlinkLifecycle<I> lifecycle = build.lifecycle;
      ValueDownlinkState<I> state = new ValueDownlinkState<>(Form.forClass(build.formType));
      CountDownLatch stoppedBarrier = new CountDownLatch(1);
      TestValueDownlink<I> testValueDownlink = new TestValueDownlink<>(stoppedBarrier, state);

      long ptr = lifecycleTest(
          lock,
          input.toString(),
          build.host,
          build.node,
          build.lane,
          state.wrapOnEvent(lifecycle.getOnEvent()),
          lifecycle.getOnLinked(),
          state.wrapOnSet(lifecycle.getOnSet()),
          state.wrapOnSynced(lifecycle.getOnSynced()),
          lifecycle.getOnUnlinked()
                              );

      testValueDownlink.setClose(() -> dropRuntime(ptr));

      return testValueDownlink;
    });
=======
>>>>>>> b669c4f4

    CountDownLatch linked = new CountDownLatch(1);
    CountDownLatch synced = new CountDownLatch(1);
    CountDownLatch event = new CountDownLatch(syncEvents.size() + events.size());
    CountDownLatch set = new CountDownLatch(syncEvents.size() + events.size());
    CountDownLatch unlinked = new CountDownLatch(1);

    ValueDownlinkLifecycle<I> lifecycle = new ValueDownlinkLifecycle<>();
    lifecycle.setOnLinked(() -> {
      if (linkState.get() == LinkState.Init && linked.getCount() == 1) {
        linkState.set(LinkState.Linked);
        linked.countDown();
      } else {
        fail(String.format("Illegal downlink state for a linked callback %s, latch count: %s",
                           linkState.get(),
                           linked.getCount()));
      }
    }).setOnEvent(val -> {
      switch (linkState.get()) {
        case Linked:
          if (event.getCount() == syncEvents.size() + events.size()) {
            event.countDown();
            assertEquals(syncEvents.peekFirst(), val);
            break;
          } else {
<<<<<<< HEAD
            fail(String.format(
                "Illegal downlink state for a linked callback %s, latch count: %s",
                linkState.get(),
                linked.getCount()));
          }
        })
        .setOnEvent(val -> {
          switch (linkState.get()) {
            case Linked:
              if (event.getCount() == syncEvents.size() + events.size()) {
                event.countDown();
                assertEquals(syncEvents.peekFirst(), val);
                break;
              } else {
                fail(String.format(
                    "Illegal downlink state for an event callback %s, latch count: %s",
                    linkState.get(),
                    event.getCount()));
              }
            case Synced:
              if (event.getCount() == syncEvents.size() + events.size()) {
                event.countDown();
                assertEquals(events.peekFirst(), val);
                break;
              } else {
                fail(String.format(
                    "Event callback called more than once in the synced state. Count: %s",
                    event.getCount()));
              }
          }
        })
        .setOnSet((oldValue, newValue) -> {
          switch (linkState.get()) {
            case Linked:
              if (set.getCount() == syncEvents.size() + events.size()) {
                set.countDown();
                assertEquals(last.get(), oldValue);
                assertEquals(syncEvents.pollFirst(), newValue);
                last.set(newValue);
                break;
              } else {
                fail(String.format(
                    "Illegal downlink state for a set callback %s, latch count: %s",
                    linkState.get(),
                    set.getCount()));
              }
            case Synced:
              if (set.getCount() == syncEvents.size() + events.size()) {
                set.countDown();
                assertEquals(last.get(), oldValue);
                assertEquals(events.pollFirst(), newValue);
                last.set(newValue);
                break;
              } else {
                fail(String.format(
                    "Set callback called more than once in the synced state. Count: %s",
                    set.getCount()));
              }
=======
            fail(String.format("Illegal downlink state for an event callback %s, latch count: %s",
                               linkState.get(),
                               event.getCount()));
          }
        case Synced:
          if (event.getCount() == syncEvents.size() + events.size()) {
            event.countDown();
            assertEquals(events.peekFirst(), val);
            break;
          } else {
            fail(String.format("Event callback called more than once in the synced state. Count: %s",
                               event.getCount()));
>>>>>>> b669c4f4
          }
      }
    }).setOnSet((oldValue, newValue) -> {
      switch (linkState.get()) {
        case Linked:
          if (set.getCount() == syncEvents.size() + events.size()) {
            set.countDown();
            assertEquals(last.get(), oldValue);
            assertEquals(syncEvents.pollFirst(), newValue);
            last.set(newValue);
            break;
          } else {
<<<<<<< HEAD
            fail(String.format(
                "Illegal downlink state for a synced callback %s, latch count: %s",
                linkState.get(),
                synced.getCount()));
=======
            fail(String.format("Illegal downlink state for a set callback %s, latch count: %s",
                               linkState.get(),
                               set.getCount()));
>>>>>>> b669c4f4
          }
        case Synced:
          if (set.getCount() == syncEvents.size() + events.size()) {
            set.countDown();
            assertEquals(last.get(), oldValue);
            assertEquals(events.pollFirst(), newValue);
            last.set(newValue);
            break;
          } else {
<<<<<<< HEAD
            fail(String.format(
                "Illegal downlink state for an unlinked callback %s, latch count: %s",
                linkState.get(),
                unlinked.getCount()));
=======
            fail(String.format("Set callback called more than once in the synced state. Count: %s", set.getCount()));
>>>>>>> b669c4f4
          }
      }
    }).setOnSynced((value -> {
      if (linkState.get() == LinkState.Linked && synced.getCount() == 1) {
        linkState.set(LinkState.Synced);
        synced.countDown();
      } else {
        fail(String.format("Illegal downlink state for a synced callback %s, latch count: %s",
                           linkState.get(),
                           synced.getCount()));
      }
    })).setOnUnlinked(() -> {
      if (linkState.get() == LinkState.Synced && unlinked.getCount() == 1) {
        linkState.set(LinkState.Unlinked);
        unlinked.countDown();
      } else {
        fail(String.format("Illegal downlink state for an unlinked callback %s, latch count: %s",
                           linkState.get(),
                           unlinked.getCount()));
      }
    });

    long ptr = lifecycleTest(lock,
                             input.toString(),
                             "host",
                             "node",
                             "lane",
                             state.wrapOnEvent(lifecycle.getOnEvent()),
                             lifecycle.getOnLinked(),
                             state.wrapOnSet(lifecycle.getOnSet()),
                             state.wrapOnSynced(lifecycle.getOnSynced()),
                             lifecycle.getOnUnlinked());

    awaitLatch(linked, 5, "linked");
    awaitLatch(synced, 5, "synced");
    awaitLatch(event, 5, "event");
    awaitLatch(set, 5, "set");
    awaitLatch(unlinked, 5, "unlinked");
    awaitTrigger(lock, 10, "test lock");

    dropRuntime(ptr);
  }

  @Test
  void testLifecyclesCalled() throws InterruptedException, SwimClientException {
    runTestOk(Integer.class, new ConcurrentLinkedDeque<>(List.of(13)), new ConcurrentLinkedDeque<>(List.of(14, 15)));
  }

  @Test
  void recordType() throws InterruptedException, SwimClientException {
<<<<<<< HEAD
    runTestOk(
        Envelope.class,
        new ConcurrentLinkedDeque<>(List.of(new Envelope("node0", "node1"))),
        new ConcurrentLinkedDeque<>(List.of(
            new Envelope("node1", "lane1"),
            new Envelope("node2", "lane2"),
            new LaneAddressed("node3", "lane3", 1),
            new LaneAddressed("node4", "lane4", 2)
                                           ))
             );
  }

  void awaitLatch(CountDownLatch latch, long time, String latchName) throws InterruptedException {
    if (!latch.await(time, TimeUnit.SECONDS)) {
      fail(String.format("%s latch elapsed before countdown reached", latchName));
    }
=======
    runTestOk(Envelope.class,
              new ConcurrentLinkedDeque<>(List.of(new Envelope("node0", "node1"))),
              new ConcurrentLinkedDeque<>(List.of(new Envelope("node1", "lane1"),
                                                  new Envelope("node2", "lane2"),
                                                  new LaneAddressed("node3", "lane3", 1),
                                                  new LaneAddressed("node4", "lane4", 2))));
>>>>>>> b669c4f4
  }

  enum LinkState {
    Init, Linked, Synced, Unlinked
  }

  @AutoForm
  @AutoForm.Tag("event")
  public static class Event {
    public String node;
    public String lane;
    @AutoForm.Kind(FieldKind.Body)
    public BigInteger value;

    @Override
    public String toString() {
      return "Event{" + "node='" + node + '\'' + ", lane='" + lane + '\'' + ", value=" + value + '}';
    }
  }

<<<<<<< HEAD
  private static class TestValueDownlinkBuilder<T> extends ValueDownlinkBuilderModel<T> {
    private final Function<TestValueDownlinkBuilder<T>, TestValueDownlink<T>> builder;

    public TestValueDownlinkBuilder(Class<T> formType,
        String host,
        String node,
        String lane,
        Function<TestValueDownlinkBuilder<T>, TestValueDownlink<T>> builder) {
      super(formType, host, node, lane);
      this.builder = builder;
    }

    @Override
    public ValueDownlink<T> open() {
      return builder.apply(this);
    }
  }

  @AutoForm(subTypes = {
      @AutoForm.Type(LaneAddressed.class)
  })
=======
  @AutoForm(subTypes = {@AutoForm.Type(LaneAddressed.class)})
>>>>>>> b669c4f4
  public static class Envelope {
    public String node;
    public String lane;

    public Envelope() {

    }

    public Envelope(String node, String lane) {
      this.node = node;
      this.lane = lane;
    }

    @Override
    public boolean equals(Object o) {
      if (this == o) {
        return true;
      }
      if (o == null || getClass() != o.getClass()) {
        return false;
      }
      Envelope envelope = (Envelope) o;
      return Objects.equals(node, envelope.node) && Objects.equals(lane, envelope.lane);
    }

    @Override
    public int hashCode() {
      return Objects.hash(node, lane);
    }
  }

  @AutoForm
  public static class LaneAddressed extends Envelope {
    @AutoForm.Kind(FieldKind.Body)
    public int body;

    public LaneAddressed() {

    }

    public LaneAddressed(String node, String lane, int body) {
      super(node, lane);
      this.body = body;
    }
  }

  private static native <T> long driveDownlink(ValueDownlink<T> downlinkRef,
      Trigger stoppedBarrier,
      Trigger testBarrier,
      String host,
      String node,
      String lane,
      Consumer<ByteBuffer> onEvent,
      OnLinked onLinked,
      Consumer<ByteBuffer> onSet,
      Consumer<ByteBuffer> onSynced,
<<<<<<< HEAD
      OnUnlinked onUnlinked
                                              );

  private static native void dropSwimClient(long ptr);
=======
      OnUnlinked onUnlinked);
>>>>>>> b669c4f4

  @Test
  void testWithServer() throws InterruptedException {
    CountDownLatch linkedLatch = new CountDownLatch(1);
    CountDownLatch syncedLatch = new CountDownLatch(1);
    CountDownLatch eventLatch = new CountDownLatch(1);
    CountDownLatch setLatch = new CountDownLatch(1);
    CountDownLatch unlinkedLatch = new CountDownLatch(1);
<<<<<<< HEAD
    CountDownLatch ffiBarrier = new CountDownLatch(1);

    TestValueDownlinkBuilder<Integer> builder = new TestValueDownlinkBuilder<>(
        Integer.class,
        "ws://127.0.0.1",
        "node",
        "lane",
        (build) -> {
          ValueDownlinkLifecycle<Integer> lifecycle = build.lifecycle;
          ValueDownlinkState<Integer> state = new ValueDownlinkState<>(Form.forClass(build.formType));
          CountDownLatch stoppedBarrier = new CountDownLatch(1);
          TestValueDownlink<Integer> downlink = new TestValueDownlink<>(
              null,
              state);

          long ptr = driveDownlink(
              downlink,
              stoppedBarrier,
              ffiBarrier,
              build.host,
              build.node,
              build.lane,
              state.wrapOnEvent(lifecycle.getOnEvent()),
              lifecycle.getOnLinked(),
              state.wrapOnSet(lifecycle.getOnSet()),
              state.wrapOnSynced(lifecycle.getOnSynced()),
              lifecycle.getOnUnlinked()
                                  );

          downlink.setClose(() -> dropSwimClient(ptr));

          return downlink;
        });

    TestValueDownlink<Integer> downlink = (TestValueDownlink<Integer>) builder
        .setOnEvent(event -> {
          eventLatch.countDown();
          assertEquals(15, event);
        })
        .setOnLinked(linkedLatch::countDown)
        .setOnSet((oldValue, newValue) -> {
          setLatch.countDown();
          assertEquals(oldValue, 13);
          assertEquals(newValue, 15);
        }).setOnSynced(state -> {
          syncedLatch.countDown();
          assertEquals(state, 13);
        })
        .setOnUnlinked(unlinkedLatch::countDown)
        .open();
=======
    Trigger ffiBarrier = new Trigger();

    ValueDownlinkLifecycle<Integer> lifecycle = new ValueDownlinkLifecycle<>();
    lifecycle.setOnEvent(event -> {
      eventLatch.countDown();
      assertEquals(15, event);
    }).setOnLinked(linkedLatch::countDown).setOnSet((oldValue, newValue) -> {
      setLatch.countDown();
      assertEquals(oldValue, 13);
      assertEquals(newValue, 15);
    }).setOnSynced(state -> {
      syncedLatch.countDown();
      assertEquals(state, 13);
    }).setOnUnlinked(unlinkedLatch::countDown);
    ValueDownlinkState<Integer> state = new ValueDownlinkState<>(Form.forClass(Integer.class));
    Trigger stoppedBarrier = new Trigger();

    TestValueDownlink<Integer> valueDownlink = new TestValueDownlink<>(stoppedBarrier, state);

    long ptr = driveDownlink(valueDownlink,
                             stoppedBarrier,
                             ffiBarrier,
                             "ws://127.0.0.1/",
                             "node",
                             "lane",
                             state.wrapOnEvent(lifecycle.getOnEvent()),
                             lifecycle.getOnLinked(),
                             state.wrapOnSet(lifecycle.getOnSet()),
                             state.wrapOnSynced(lifecycle.getOnSynced()),
                             lifecycle.getOnUnlinked());
>>>>>>> b669c4f4

    awaitLatch(linkedLatch, 10, "linkedLatch");
    awaitLatch(syncedLatch, 10, "syncedLatch");
    awaitLatch(eventLatch, 10, "eventLatch");
    awaitLatch(setLatch, 10, "setLatch");
    awaitLatch(unlinkedLatch, 10, "unlinkedLatch");

    stoppedBarrier.trigger();

    assertEquals(0, linkedLatch.getCount());
    assertEquals(0, syncedLatch.getCount());
    assertEquals(0, eventLatch.getCount());
    assertEquals(0, setLatch.getCount());
    assertEquals(0, unlinkedLatch.getCount());

    dropSwimClient(ptr);
  }

  @Test
  void invalidUrl() {
    Trigger barrier = new Trigger();
    assertThrows(SwimClientException.class, () -> {
      ValueDownlink<Object> downlink = new ValueDownlink<>(null, null) {
      };

<<<<<<< HEAD
      driveDownlink(
          downlink,
          new CountDownLatch(1),
          barrier,
          "swim.ai",
          "",
          "",
          null, null, null, null, null
                   );
=======
      driveDownlink(downlink, new Trigger(), barrier, "swim.ai", "", "", null, null, null, null, null);
>>>>>>> b669c4f4
    }, "Failed to parse host URL: RelativeUrlWithoutBase");
  }

  @Test
  void testAwaitClosedOk() throws SwimClientException {
<<<<<<< HEAD
    CountDownLatch ffiBarrier = new CountDownLatch(1);

    TestValueDownlink<Integer> testDownlink = (TestValueDownlink<Integer>) new TestValueDownlinkBuilder<>(
        Integer.class,
        "ws://127.0.0.1",
        "node",
        "lane",
        (build) -> {
          ValueDownlinkState<Integer> state = new ValueDownlinkState<>(Form.forClass(build.formType));
          CountDownLatch stoppedBarrier = new CountDownLatch(1);
          TestValueDownlink<Integer> downlink = new TestValueDownlink<>(
              stoppedBarrier,
              state);

          long ptr = driveDownlink(
              downlink,
              stoppedBarrier,
              ffiBarrier,
              build.host,
              build.node,
              build.lane,
              null,
              null,
              null,
              null,
              null
                                  );

          downlink.setClose(() -> dropSwimClient(ptr));
          return downlink;
        }).open();
=======
    ValueDownlinkState<Integer> state = new ValueDownlinkState<>(Form.forClass(Integer.class));
    Trigger stoppedBarrier = new Trigger();
    TestValueDownlink<Integer> valueDownlink = new TestValueDownlink<>(stoppedBarrier, state);

    long ptr = driveDownlink(valueDownlink,
                             stoppedBarrier,
                             null,
                             "ws://127.0.0.1",
                             "node",
                             "lane",
                             null,
                             null,
                             null,
                             null,
                             null);
>>>>>>> b669c4f4

    try {
      valueDownlink.awaitStopped();
    } catch (Throwable e) {
      throw new SwimClientException(e);
    } finally {
      dropSwimClient(ptr);
    }
  }

<<<<<<< HEAD
  private static native <T> long driveDownlinkError(
      ValueDownlink<T> downlinkRef,
      CountDownLatch stoppedBarrier,
      CountDownLatch testBarrier,
      Consumer<ByteBuffer> onEvent
                                                   );

  @Test
  void testAwaitClosedError() throws SwimClientException {
    CountDownLatch ffiBarrier = new CountDownLatch(1);
    TestValueDownlink<Integer> testDownlink = (TestValueDownlink<Integer>) new TestValueDownlinkBuilder<>(
        Integer.class,
        "ws://127.0.0.1",
        "node",
        "lane",
        (build) -> {
          ValueDownlinkState<Integer> state = new ValueDownlinkState<>(Form.forClass(build.formType));
          CountDownLatch stoppedBarrier = new CountDownLatch(1);
          TestValueDownlink<Integer> downlink = new TestValueDownlink<>(
              stoppedBarrier,
              state);
          ValueDownlinkLifecycle<Integer> lifecycle = build.lifecycle;

          long ptr = driveDownlinkError(
              downlink,
              stoppedBarrier,
              ffiBarrier,
              state.wrapOnEvent(lifecycle.getOnEvent()));
          downlink.setClose(() -> dropSwimClient(ptr));
          return downlink;
        })
        .setOnEvent((i) -> {
        })
        .open();
=======
  private static native <T> long driveDownlinkError(ValueDownlink<T> downlinkRef,
      Trigger stoppedBarrier,
      Trigger testBarrier,
      Consumer<ByteBuffer> onEvent);

  @Test
  void testAwaitClosedError() {
    ValueDownlinkLifecycle<Integer> lifecycle = new ValueDownlinkLifecycle<>();
    lifecycle.setOnEvent(event -> {
    });

    ValueDownlinkState<Integer> state = new ValueDownlinkState<>(Form.forClass(Integer.class));
    Trigger stoppedBarrier = new Trigger();
    TestValueDownlink<Integer> valueDownlink = new TestValueDownlink<>(stoppedBarrier, state);
    Trigger ffiBarrier = new Trigger();

    long ptr = driveDownlinkError(valueDownlink, stoppedBarrier, ffiBarrier, state.wrapOnEvent(lifecycle.getOnEvent()));
>>>>>>> b669c4f4

    try {
      valueDownlink.awaitStopped();
      fail("Expected awaitStopped to throw a SwimClientException");
    } catch (SwimClientException e) {
      assertEquals("Invalid frame body", e.getMessage());

      Throwable cause = e.getCause();

      assertNotNull(cause);
      assertTrue(cause instanceof RuntimeException);
      assertEquals(
          "java.lang.RuntimeException: Found 'ReadTextValue{value='blah'}', expected: 'Integer' at: StringLocation{line=0, column=0, offset=4}",
          cause.getMessage());
    } finally {
      dropSwimClient(ptr);
    }
  }


  public static class TestValueDownlink<T> extends ValueDownlink<T> {
    TestValueDownlink(Trigger trigger, ValueDownlinkState<T> state) {
      super(trigger, state);
    }
  }


}

<|MERGE_RESOLUTION|>--- conflicted
+++ resolved
@@ -32,10 +32,6 @@
 import java.util.concurrent.CountDownLatch;
 import java.util.concurrent.atomic.AtomicReference;
 import java.util.function.Consumer;
-<<<<<<< HEAD
-import java.util.function.Function;
-=======
->>>>>>> b669c4f4
 import static org.junit.jupiter.api.Assertions.assertEquals;
 import static org.junit.jupiter.api.Assertions.assertNotNull;
 import static org.junit.jupiter.api.Assertions.assertThrows;
@@ -53,62 +49,19 @@
       OnLinked onLinked,
       Consumer<ByteBuffer> onSet,
       Consumer<ByteBuffer> onSynced,
-<<<<<<< HEAD
-      OnUnlinked onUnlinked
-                                          );
-
-  private static native void dropRuntime(long ptr);
-=======
       OnUnlinked onUnlinked);
->>>>>>> b669c4f4
 
   /**
    * Tests that the required JNI calls exist for opening a downlink.
    */
   @Test
   void simpleOpen() throws InterruptedException {
-<<<<<<< HEAD
-    CountDownLatch lock = new CountDownLatch(1);
-    TestValueDownlink<String> downlink = (TestValueDownlink<String>) new TestValueDownlinkBuilder<>(
-        String.class,
-        "host",
-        "node",
-        "lane",
-        (build) -> {
-          ValueDownlinkState<String> state = new ValueDownlinkState<>(Form.forClass(build.formType));
-          CountDownLatch stoppedBarrier = new CountDownLatch(1);
-          TestValueDownlink<String> testValueDownlink = new TestValueDownlink<>(
-              stoppedBarrier,
-              state);
-
-          long ptr = lifecycleTest(
-              lock,
-              "",
-              build.host,
-              build.node,
-              build.lane,
-              null,
-              null,
-              null,
-              null,
-              null
-                                  );
-
-          testValueDownlink.setClose(() -> dropRuntime(ptr));
-
-          return testValueDownlink;
-        }).open();
-
-    downlink.close();
-    awaitLatch(lock, 5, "downlink");
-=======
     Trigger trigger = new Trigger();
 
     long ptr = lifecycleTest(trigger, "", "host", "node", "lane", null, null, null, null, null);
 
     awaitTrigger(trigger, 5, "downlink");
     dropRuntime(ptr);
->>>>>>> b669c4f4
   }
 
   <I> void runTestOk(Class<I> clazz,
@@ -134,32 +87,6 @@
     AtomicReference<I> last = new AtomicReference<>(null);
     ValueDownlinkState<I> state = new ValueDownlinkState<>(Form.forClass(clazz));
 
-<<<<<<< HEAD
-    TestValueDownlinkBuilder<I> builder = new TestValueDownlinkBuilder<>(clazz, "host", "node", "lane", (build) -> {
-      ValueDownlinkLifecycle<I> lifecycle = build.lifecycle;
-      ValueDownlinkState<I> state = new ValueDownlinkState<>(Form.forClass(build.formType));
-      CountDownLatch stoppedBarrier = new CountDownLatch(1);
-      TestValueDownlink<I> testValueDownlink = new TestValueDownlink<>(stoppedBarrier, state);
-
-      long ptr = lifecycleTest(
-          lock,
-          input.toString(),
-          build.host,
-          build.node,
-          build.lane,
-          state.wrapOnEvent(lifecycle.getOnEvent()),
-          lifecycle.getOnLinked(),
-          state.wrapOnSet(lifecycle.getOnSet()),
-          state.wrapOnSynced(lifecycle.getOnSynced()),
-          lifecycle.getOnUnlinked()
-                              );
-
-      testValueDownlink.setClose(() -> dropRuntime(ptr));
-
-      return testValueDownlink;
-    });
-=======
->>>>>>> b669c4f4
 
     CountDownLatch linked = new CountDownLatch(1);
     CountDownLatch synced = new CountDownLatch(1);
@@ -185,66 +112,6 @@
             assertEquals(syncEvents.peekFirst(), val);
             break;
           } else {
-<<<<<<< HEAD
-            fail(String.format(
-                "Illegal downlink state for a linked callback %s, latch count: %s",
-                linkState.get(),
-                linked.getCount()));
-          }
-        })
-        .setOnEvent(val -> {
-          switch (linkState.get()) {
-            case Linked:
-              if (event.getCount() == syncEvents.size() + events.size()) {
-                event.countDown();
-                assertEquals(syncEvents.peekFirst(), val);
-                break;
-              } else {
-                fail(String.format(
-                    "Illegal downlink state for an event callback %s, latch count: %s",
-                    linkState.get(),
-                    event.getCount()));
-              }
-            case Synced:
-              if (event.getCount() == syncEvents.size() + events.size()) {
-                event.countDown();
-                assertEquals(events.peekFirst(), val);
-                break;
-              } else {
-                fail(String.format(
-                    "Event callback called more than once in the synced state. Count: %s",
-                    event.getCount()));
-              }
-          }
-        })
-        .setOnSet((oldValue, newValue) -> {
-          switch (linkState.get()) {
-            case Linked:
-              if (set.getCount() == syncEvents.size() + events.size()) {
-                set.countDown();
-                assertEquals(last.get(), oldValue);
-                assertEquals(syncEvents.pollFirst(), newValue);
-                last.set(newValue);
-                break;
-              } else {
-                fail(String.format(
-                    "Illegal downlink state for a set callback %s, latch count: %s",
-                    linkState.get(),
-                    set.getCount()));
-              }
-            case Synced:
-              if (set.getCount() == syncEvents.size() + events.size()) {
-                set.countDown();
-                assertEquals(last.get(), oldValue);
-                assertEquals(events.pollFirst(), newValue);
-                last.set(newValue);
-                break;
-              } else {
-                fail(String.format(
-                    "Set callback called more than once in the synced state. Count: %s",
-                    set.getCount()));
-              }
-=======
             fail(String.format("Illegal downlink state for an event callback %s, latch count: %s",
                                linkState.get(),
                                event.getCount()));
@@ -257,7 +124,6 @@
           } else {
             fail(String.format("Event callback called more than once in the synced state. Count: %s",
                                event.getCount()));
->>>>>>> b669c4f4
           }
       }
     }).setOnSet((oldValue, newValue) -> {
@@ -270,16 +136,9 @@
             last.set(newValue);
             break;
           } else {
-<<<<<<< HEAD
-            fail(String.format(
-                "Illegal downlink state for a synced callback %s, latch count: %s",
-                linkState.get(),
-                synced.getCount()));
-=======
             fail(String.format("Illegal downlink state for a set callback %s, latch count: %s",
                                linkState.get(),
                                set.getCount()));
->>>>>>> b669c4f4
           }
         case Synced:
           if (set.getCount() == syncEvents.size() + events.size()) {
@@ -289,14 +148,7 @@
             last.set(newValue);
             break;
           } else {
-<<<<<<< HEAD
-            fail(String.format(
-                "Illegal downlink state for an unlinked callback %s, latch count: %s",
-                linkState.get(),
-                unlinked.getCount()));
-=======
             fail(String.format("Set callback called more than once in the synced state. Count: %s", set.getCount()));
->>>>>>> b669c4f4
           }
       }
     }).setOnSynced((value -> {
@@ -347,31 +199,12 @@
 
   @Test
   void recordType() throws InterruptedException, SwimClientException {
-<<<<<<< HEAD
-    runTestOk(
-        Envelope.class,
-        new ConcurrentLinkedDeque<>(List.of(new Envelope("node0", "node1"))),
-        new ConcurrentLinkedDeque<>(List.of(
-            new Envelope("node1", "lane1"),
-            new Envelope("node2", "lane2"),
-            new LaneAddressed("node3", "lane3", 1),
-            new LaneAddressed("node4", "lane4", 2)
-                                           ))
-             );
-  }
-
-  void awaitLatch(CountDownLatch latch, long time, String latchName) throws InterruptedException {
-    if (!latch.await(time, TimeUnit.SECONDS)) {
-      fail(String.format("%s latch elapsed before countdown reached", latchName));
-    }
-=======
     runTestOk(Envelope.class,
               new ConcurrentLinkedDeque<>(List.of(new Envelope("node0", "node1"))),
               new ConcurrentLinkedDeque<>(List.of(new Envelope("node1", "lane1"),
                                                   new Envelope("node2", "lane2"),
                                                   new LaneAddressed("node3", "lane3", 1),
                                                   new LaneAddressed("node4", "lane4", 2))));
->>>>>>> b669c4f4
   }
 
   enum LinkState {
@@ -392,31 +225,7 @@
     }
   }
 
-<<<<<<< HEAD
-  private static class TestValueDownlinkBuilder<T> extends ValueDownlinkBuilderModel<T> {
-    private final Function<TestValueDownlinkBuilder<T>, TestValueDownlink<T>> builder;
-
-    public TestValueDownlinkBuilder(Class<T> formType,
-        String host,
-        String node,
-        String lane,
-        Function<TestValueDownlinkBuilder<T>, TestValueDownlink<T>> builder) {
-      super(formType, host, node, lane);
-      this.builder = builder;
-    }
-
-    @Override
-    public ValueDownlink<T> open() {
-      return builder.apply(this);
-    }
-  }
-
-  @AutoForm(subTypes = {
-      @AutoForm.Type(LaneAddressed.class)
-  })
-=======
   @AutoForm(subTypes = {@AutoForm.Type(LaneAddressed.class)})
->>>>>>> b669c4f4
   public static class Envelope {
     public String node;
     public String lane;
@@ -473,14 +282,7 @@
       OnLinked onLinked,
       Consumer<ByteBuffer> onSet,
       Consumer<ByteBuffer> onSynced,
-<<<<<<< HEAD
-      OnUnlinked onUnlinked
-                                              );
-
-  private static native void dropSwimClient(long ptr);
-=======
       OnUnlinked onUnlinked);
->>>>>>> b669c4f4
 
   @Test
   void testWithServer() throws InterruptedException {
@@ -489,58 +291,6 @@
     CountDownLatch eventLatch = new CountDownLatch(1);
     CountDownLatch setLatch = new CountDownLatch(1);
     CountDownLatch unlinkedLatch = new CountDownLatch(1);
-<<<<<<< HEAD
-    CountDownLatch ffiBarrier = new CountDownLatch(1);
-
-    TestValueDownlinkBuilder<Integer> builder = new TestValueDownlinkBuilder<>(
-        Integer.class,
-        "ws://127.0.0.1",
-        "node",
-        "lane",
-        (build) -> {
-          ValueDownlinkLifecycle<Integer> lifecycle = build.lifecycle;
-          ValueDownlinkState<Integer> state = new ValueDownlinkState<>(Form.forClass(build.formType));
-          CountDownLatch stoppedBarrier = new CountDownLatch(1);
-          TestValueDownlink<Integer> downlink = new TestValueDownlink<>(
-              null,
-              state);
-
-          long ptr = driveDownlink(
-              downlink,
-              stoppedBarrier,
-              ffiBarrier,
-              build.host,
-              build.node,
-              build.lane,
-              state.wrapOnEvent(lifecycle.getOnEvent()),
-              lifecycle.getOnLinked(),
-              state.wrapOnSet(lifecycle.getOnSet()),
-              state.wrapOnSynced(lifecycle.getOnSynced()),
-              lifecycle.getOnUnlinked()
-                                  );
-
-          downlink.setClose(() -> dropSwimClient(ptr));
-
-          return downlink;
-        });
-
-    TestValueDownlink<Integer> downlink = (TestValueDownlink<Integer>) builder
-        .setOnEvent(event -> {
-          eventLatch.countDown();
-          assertEquals(15, event);
-        })
-        .setOnLinked(linkedLatch::countDown)
-        .setOnSet((oldValue, newValue) -> {
-          setLatch.countDown();
-          assertEquals(oldValue, 13);
-          assertEquals(newValue, 15);
-        }).setOnSynced(state -> {
-          syncedLatch.countDown();
-          assertEquals(state, 13);
-        })
-        .setOnUnlinked(unlinkedLatch::countDown)
-        .open();
-=======
     Trigger ffiBarrier = new Trigger();
 
     ValueDownlinkLifecycle<Integer> lifecycle = new ValueDownlinkLifecycle<>();
@@ -571,7 +321,6 @@
                              state.wrapOnSet(lifecycle.getOnSet()),
                              state.wrapOnSynced(lifecycle.getOnSynced()),
                              lifecycle.getOnUnlinked());
->>>>>>> b669c4f4
 
     awaitLatch(linkedLatch, 10, "linkedLatch");
     awaitLatch(syncedLatch, 10, "syncedLatch");
@@ -597,57 +346,12 @@
       ValueDownlink<Object> downlink = new ValueDownlink<>(null, null) {
       };
 
-<<<<<<< HEAD
-      driveDownlink(
-          downlink,
-          new CountDownLatch(1),
-          barrier,
-          "swim.ai",
-          "",
-          "",
-          null, null, null, null, null
-                   );
-=======
       driveDownlink(downlink, new Trigger(), barrier, "swim.ai", "", "", null, null, null, null, null);
->>>>>>> b669c4f4
     }, "Failed to parse host URL: RelativeUrlWithoutBase");
   }
 
   @Test
   void testAwaitClosedOk() throws SwimClientException {
-<<<<<<< HEAD
-    CountDownLatch ffiBarrier = new CountDownLatch(1);
-
-    TestValueDownlink<Integer> testDownlink = (TestValueDownlink<Integer>) new TestValueDownlinkBuilder<>(
-        Integer.class,
-        "ws://127.0.0.1",
-        "node",
-        "lane",
-        (build) -> {
-          ValueDownlinkState<Integer> state = new ValueDownlinkState<>(Form.forClass(build.formType));
-          CountDownLatch stoppedBarrier = new CountDownLatch(1);
-          TestValueDownlink<Integer> downlink = new TestValueDownlink<>(
-              stoppedBarrier,
-              state);
-
-          long ptr = driveDownlink(
-              downlink,
-              stoppedBarrier,
-              ffiBarrier,
-              build.host,
-              build.node,
-              build.lane,
-              null,
-              null,
-              null,
-              null,
-              null
-                                  );
-
-          downlink.setClose(() -> dropSwimClient(ptr));
-          return downlink;
-        }).open();
-=======
     ValueDownlinkState<Integer> state = new ValueDownlinkState<>(Form.forClass(Integer.class));
     Trigger stoppedBarrier = new Trigger();
     TestValueDownlink<Integer> valueDownlink = new TestValueDownlink<>(stoppedBarrier, state);
@@ -663,7 +367,6 @@
                              null,
                              null,
                              null);
->>>>>>> b669c4f4
 
     try {
       valueDownlink.awaitStopped();
@@ -674,42 +377,6 @@
     }
   }
 
-<<<<<<< HEAD
-  private static native <T> long driveDownlinkError(
-      ValueDownlink<T> downlinkRef,
-      CountDownLatch stoppedBarrier,
-      CountDownLatch testBarrier,
-      Consumer<ByteBuffer> onEvent
-                                                   );
-
-  @Test
-  void testAwaitClosedError() throws SwimClientException {
-    CountDownLatch ffiBarrier = new CountDownLatch(1);
-    TestValueDownlink<Integer> testDownlink = (TestValueDownlink<Integer>) new TestValueDownlinkBuilder<>(
-        Integer.class,
-        "ws://127.0.0.1",
-        "node",
-        "lane",
-        (build) -> {
-          ValueDownlinkState<Integer> state = new ValueDownlinkState<>(Form.forClass(build.formType));
-          CountDownLatch stoppedBarrier = new CountDownLatch(1);
-          TestValueDownlink<Integer> downlink = new TestValueDownlink<>(
-              stoppedBarrier,
-              state);
-          ValueDownlinkLifecycle<Integer> lifecycle = build.lifecycle;
-
-          long ptr = driveDownlinkError(
-              downlink,
-              stoppedBarrier,
-              ffiBarrier,
-              state.wrapOnEvent(lifecycle.getOnEvent()));
-          downlink.setClose(() -> dropSwimClient(ptr));
-          return downlink;
-        })
-        .setOnEvent((i) -> {
-        })
-        .open();
-=======
   private static native <T> long driveDownlinkError(ValueDownlink<T> downlinkRef,
       Trigger stoppedBarrier,
       Trigger testBarrier,
@@ -727,7 +394,6 @@
     Trigger ffiBarrier = new Trigger();
 
     long ptr = driveDownlinkError(valueDownlink, stoppedBarrier, ffiBarrier, state.wrapOnEvent(lifecycle.getOnEvent()));
->>>>>>> b669c4f4
 
     try {
       valueDownlink.awaitStopped();
