--- conflicted
+++ resolved
@@ -52,6 +52,227 @@
       Consumer<ByteBuffer> onSynced,
       OnUnlinked onUnlinked);
 
+  /**
+   * Tests that the required JNI calls exist for opening a downlink.
+   */
+  @Test
+  void simpleOpen() throws InterruptedException {
+    Trigger trigger = new Trigger();
+
+    long ptr = lifecycleTest(trigger, "", "ws://swim.ai", "node", "lane", null, null, null, null, null);
+
+    awaitTrigger(trigger, 5, "downlink");
+    dropRuntime(ptr);
+  }
+
+  <I> void runTestOk(Class<I> clazz,
+      ConcurrentLinkedDeque<I> syncEvents,
+      ConcurrentLinkedDeque<I> events) throws InterruptedException, SwimClientException {
+    StringBuilder input = new StringBuilder();
+    input.append("@linked(node:node,lane:lane)\n");
+
+    for (I event : syncEvents) {
+      input.append(String.format("@event(node:node,lane:lane){%s}\n", Recon.toStringCompact(event)));
+    }
+
+    input.append("@synced(node:node,lane:lane)\n");
+
+    for (I event : events) {
+      input.append(String.format("@event(node:node,lane:lane){%s}\n", Recon.toStringCompact(event)));
+    }
+
+    input.append("@unlinked(node:node,lane:lane)\n");
+
+    Trigger lock = new Trigger();
+    AtomicReference<LinkState> linkState = new AtomicReference<>(LinkState.Init);
+    AtomicReference<I> last = new AtomicReference<>(null);
+    ValueDownlinkState<I> state = new ValueDownlinkState<>(Form.forClass(clazz));
+
+
+    CountDownLatch linked = new CountDownLatch(1);
+    CountDownLatch synced = new CountDownLatch(1);
+    CountDownLatch event = new CountDownLatch(syncEvents.size() + events.size());
+    CountDownLatch set = new CountDownLatch(syncEvents.size() + events.size());
+    CountDownLatch unlinked = new CountDownLatch(1);
+
+    ValueDownlinkLifecycle<I> lifecycle = new ValueDownlinkLifecycle<>();
+    lifecycle.setOnLinked(() -> {
+      if (linkState.get() == LinkState.Init && linked.getCount() == 1) {
+        linkState.set(LinkState.Linked);
+        linked.countDown();
+      } else {
+        fail(String.format("Illegal downlink state for a linked callback %s, latch count: %s",
+                           linkState.get(),
+                           linked.getCount()));
+      }
+    }).setOnEvent(val -> {
+      switch (linkState.get()) {
+        case Linked:
+          if (event.getCount() == syncEvents.size() + events.size()) {
+            event.countDown();
+            assertEquals(syncEvents.peekFirst(), val);
+            break;
+          } else {
+            fail(String.format("Illegal downlink state for an event callback %s, latch count: %s",
+                               linkState.get(),
+                               event.getCount()));
+          }
+        case Synced:
+          if (event.getCount() == syncEvents.size() + events.size()) {
+            event.countDown();
+            assertEquals(events.peekFirst(), val);
+            break;
+          } else {
+            fail(String.format("Event callback called more than once in the synced state. Count: %s",
+                               event.getCount()));
+          }
+      }
+    }).setOnSet((oldValue, newValue) -> {
+      switch (linkState.get()) {
+        case Linked:
+          if (set.getCount() == syncEvents.size() + events.size()) {
+            set.countDown();
+            assertEquals(last.get(), oldValue);
+            assertEquals(syncEvents.pollFirst(), newValue);
+            last.set(newValue);
+            break;
+          } else {
+            fail(String.format("Illegal downlink state for a set callback %s, latch count: %s",
+                               linkState.get(),
+                               set.getCount()));
+          }
+        case Synced:
+          if (set.getCount() == syncEvents.size() + events.size()) {
+            set.countDown();
+            assertEquals(last.get(), oldValue);
+            assertEquals(events.pollFirst(), newValue);
+            last.set(newValue);
+            break;
+          } else {
+            fail(String.format("Set callback called more than once in the synced state. Count: %s", set.getCount()));
+          }
+      }
+    }).setOnSynced((value -> {
+      if (linkState.get() == LinkState.Linked && synced.getCount() == 1) {
+        linkState.set(LinkState.Synced);
+        synced.countDown();
+      } else {
+        fail(String.format("Illegal downlink state for a synced callback %s, latch count: %s",
+                           linkState.get(),
+                           synced.getCount()));
+      }
+    })).setOnUnlinked(() -> {
+      if (linkState.get() == LinkState.Synced && unlinked.getCount() == 1) {
+        linkState.set(LinkState.Unlinked);
+        unlinked.countDown();
+      } else {
+        fail(String.format("Illegal downlink state for an unlinked callback %s, latch count: %s",
+                           linkState.get(),
+                           unlinked.getCount()));
+      }
+    });
+
+    long ptr = lifecycleTest(lock,
+                             input.toString(),
+                             "ws://swim.ai",
+                             "node",
+                             "lane",
+                             state.wrapOnEvent(lifecycle.getOnEvent()),
+                             lifecycle.getOnLinked(),
+                             state.wrapOnSet(lifecycle.getOnSet()),
+                             state.wrapOnSynced(lifecycle.getOnSynced()),
+                             lifecycle.getOnUnlinked());
+
+    awaitLatch(linked, 5, "linked");
+    awaitLatch(synced, 5, "synced");
+    awaitLatch(event, 5, "event");
+    awaitLatch(set, 5, "set");
+    awaitLatch(unlinked, 5, "unlinked");
+    awaitTrigger(lock, 10, "test lock");
+
+    dropRuntime(ptr);
+  }
+
+  @Test
+  void testLifecyclesCalled() throws InterruptedException, SwimClientException {
+    runTestOk(Integer.class, new ConcurrentLinkedDeque<>(List.of(13)), new ConcurrentLinkedDeque<>(List.of(14, 15)));
+  }
+
+  @Test
+  void recordType() throws InterruptedException, SwimClientException {
+    runTestOk(Envelope.class,
+              new ConcurrentLinkedDeque<>(List.of(new Envelope("node0", "node1"))),
+              new ConcurrentLinkedDeque<>(List.of(new Envelope("node1", "lane1"),
+                                                  new Envelope("node2", "lane2"),
+                                                  new LaneAddressed("node3", "lane3", 1),
+                                                  new LaneAddressed("node4", "lane4", 2))));
+  }
+
+  enum LinkState {
+    Init, Linked, Synced, Unlinked
+  }
+
+  @AutoForm
+  @AutoForm.Tag("event")
+  public static class Event {
+    public String node;
+    public String lane;
+    @AutoForm.Kind(FieldKind.Body)
+    public BigInteger value;
+
+    @Override
+    public String toString() {
+      return "Event{" + "node='" + node + '\'' + ", lane='" + lane + '\'' + ", value=" + value + '}';
+    }
+  }
+
+  @AutoForm(subTypes = {@AutoForm.Type(LaneAddressed.class)})
+  public static class Envelope {
+    public String node;
+    public String lane;
+
+    public Envelope() {
+
+    }
+
+    public Envelope(String node, String lane) {
+      this.node = node;
+      this.lane = lane;
+    }
+
+    @Override
+    public boolean equals(Object o) {
+      if (this == o) {
+        return true;
+      }
+      if (o == null || getClass() != o.getClass()) {
+        return false;
+      }
+      Envelope envelope = (Envelope) o;
+      return Objects.equals(node, envelope.node) && Objects.equals(lane, envelope.lane);
+    }
+
+    @Override
+    public int hashCode() {
+      return Objects.hash(node, lane);
+    }
+  }
+
+  @AutoForm
+  public static class LaneAddressed extends Envelope {
+    @AutoForm.Kind(FieldKind.Body)
+    public int body;
+
+    public LaneAddressed() {
+
+    }
+
+    public LaneAddressed(String node, String lane, int body) {
+      super(node, lane);
+      this.body = body;
+    }
+  }
+
   private static native <T> long driveDownlink(ValueDownlink<T> downlinkRef,
       Trigger stoppedBarrier,
       Trigger testBarrier,
@@ -63,189 +284,6 @@
       Consumer<ByteBuffer> onSet,
       Consumer<ByteBuffer> onSynced,
       OnUnlinked onUnlinked);
-
-  private static native <T> long driveDownlinkError(ValueDownlink<T> downlinkRef,
-      Trigger stoppedBarrier,
-      Trigger testBarrier,
-      Consumer<ByteBuffer> onEvent);
-
-  /**
-   * Tests that the required JNI calls exist for opening a downlink.
-   */
-  @Test
-  void simpleOpen() throws InterruptedException {
-    Trigger trigger = new Trigger();
-
-    long ptr = lifecycleTest(trigger, "", "ws://swim.ai", "node", "lane", null, null, null, null, null);
-
-    awaitTrigger(trigger, 5, "downlink");
-    dropRuntime(ptr);
-  }
-
-  <I> void runTestOk(Class<I> clazz,
-      ConcurrentLinkedDeque<I> syncEvents,
-      ConcurrentLinkedDeque<I> events) throws InterruptedException, SwimClientException {
-    StringBuilder input = new StringBuilder();
-    input.append("@linked(node:node,lane:lane)\n");
-
-    for (I event : syncEvents) {
-      input.append(String.format("@event(node:node,lane:lane){%s}\n", Recon.toStringCompact(event)));
-    }
-
-    input.append("@synced(node:node,lane:lane)\n");
-
-    for (I event : events) {
-      input.append(String.format("@event(node:node,lane:lane){%s}\n", Recon.toStringCompact(event)));
-    }
-
-    input.append("@unlinked(node:node,lane:lane)\n");
-
-    Trigger lock = new Trigger();
-    AtomicReference<LinkState> linkState = new AtomicReference<>(LinkState.Init);
-    AtomicReference<I> last = new AtomicReference<>(null);
-    ValueDownlinkState<I> state = new ValueDownlinkState<>(Form.forClass(clazz));
-
-
-    CountDownLatch linked = new CountDownLatch(1);
-    CountDownLatch synced = new CountDownLatch(1);
-    CountDownLatch event = new CountDownLatch(syncEvents.size() + events.size());
-    CountDownLatch set = new CountDownLatch(syncEvents.size() + events.size());
-    CountDownLatch unlinked = new CountDownLatch(1);
-
-    ValueDownlinkLifecycle<I> lifecycle = new ValueDownlinkLifecycle<>();
-    lifecycle.setOnLinked(() -> {
-      if (linkState.get() == LinkState.Init && linked.getCount() == 1) {
-        linkState.set(LinkState.Linked);
-        linked.countDown();
-      } else {
-        fail(String.format(
-            "Illegal downlink state for a linked callback %s, latch count: %s",
-            linkState.get(),
-            linked.getCount()));
-      }
-    }).setOnEvent(val -> {
-      switch (linkState.get()) {
-        case Linked:
-          if (event.getCount() == syncEvents.size() + events.size()) {
-            event.countDown();
-            assertEquals(syncEvents.peekFirst(), val);
-            break;
-          } else {
-            fail(String.format(
-                "Illegal downlink state for an event callback %s, latch count: %s",
-                linkState.get(),
-                event.getCount()));
-          }
-        case Synced:
-          if (event.getCount() == syncEvents.size() + events.size()) {
-            event.countDown();
-            assertEquals(events.peekFirst(), val);
-            break;
-          } else {
-            fail(String.format(
-                "Event callback called more than once in the synced state. Count: %s",
-                event.getCount()));
-          }
-      }
-    }).setOnSet((oldValue, newValue) -> {
-      switch (linkState.get()) {
-        case Linked:
-          if (set.getCount() == syncEvents.size() + events.size()) {
-            set.countDown();
-            assertEquals(last.get(), oldValue);
-            assertEquals(syncEvents.pollFirst(), newValue);
-            last.set(newValue);
-            break;
-          } else {
-            fail(String.format(
-                "Illegal downlink state for a set callback %s, latch count: %s",
-                linkState.get(),
-                set.getCount()));
-          }
-        case Synced:
-          if (set.getCount() == syncEvents.size() + events.size()) {
-            set.countDown();
-            assertEquals(last.get(), oldValue);
-            assertEquals(events.pollFirst(), newValue);
-            last.set(newValue);
-            break;
-          } else {
-            fail(String.format("Set callback called more than once in the synced state. Count: %s", set.getCount()));
-          }
-      }
-    }).setOnSynced((value -> {
-      if (linkState.get() == LinkState.Linked && synced.getCount() == 1) {
-        linkState.set(LinkState.Synced);
-        synced.countDown();
-      } else {
-        fail(String.format(
-            "Illegal downlink state for a synced callback %s, latch count: %s",
-            linkState.get(),
-            synced.getCount()));
-      }
-    })).setOnUnlinked(() -> {
-      if (linkState.get() == LinkState.Synced && unlinked.getCount() == 1) {
-        linkState.set(LinkState.Unlinked);
-        unlinked.countDown();
-      } else {
-        fail(String.format(
-            "Illegal downlink state for an unlinked callback %s, latch count: %s",
-            linkState.get(),
-            unlinked.getCount()));
-      }
-    });
-
-<<<<<<< HEAD
-    long ptr = lifecycleTest(
-        lock,
-        input.toString(),
-        "host",
-        "node",
-        "lane",
-        state.wrapOnEvent(lifecycle.getOnEvent()),
-        lifecycle.getOnLinked(),
-        state.wrapOnSet(lifecycle.getOnSet()),
-        state.wrapOnSynced(lifecycle.getOnSynced()),
-        lifecycle.getOnUnlinked());
-=======
-    long ptr = lifecycleTest(lock,
-                             input.toString(),
-                             "ws://swim.ai",
-                             "node",
-                             "lane",
-                             state.wrapOnEvent(lifecycle.getOnEvent()),
-                             lifecycle.getOnLinked(),
-                             state.wrapOnSet(lifecycle.getOnSet()),
-                             state.wrapOnSynced(lifecycle.getOnSynced()),
-                             lifecycle.getOnUnlinked());
->>>>>>> 7c95ee86
-
-    awaitLatch(linked, 5, "linked");
-    awaitLatch(synced, 5, "synced");
-    awaitLatch(event, 5, "event");
-    awaitLatch(set, 5, "set");
-    awaitLatch(unlinked, 5, "unlinked");
-    awaitTrigger(lock, 10, "test lock");
-
-    dropRuntime(ptr);
-  }
-
-  @Test
-  void testLifecyclesCalled() throws InterruptedException, SwimClientException {
-    runTestOk(Integer.class, new ConcurrentLinkedDeque<>(List.of(13)), new ConcurrentLinkedDeque<>(List.of(14, 15)));
-  }
-
-  @Test
-  void recordType() throws InterruptedException, SwimClientException {
-    runTestOk(
-        Envelope.class,
-        new ConcurrentLinkedDeque<>(List.of(new Envelope("node0", "node1"))),
-        new ConcurrentLinkedDeque<>(List.of(
-            new Envelope("node1", "lane1"),
-            new Envelope("node2", "lane2"),
-            new LaneAddressed("node3", "lane3", 1),
-            new LaneAddressed("node4", "lane4", 2))));
-  }
 
   @Test
   void testWithServer() throws InterruptedException {
@@ -273,18 +311,17 @@
 
     TestValueDownlink<Integer> valueDownlink = new TestValueDownlink<>(stoppedBarrier, state);
 
-    long ptr = driveDownlink(
-        valueDownlink,
-        stoppedBarrier,
-        ffiBarrier,
-        "ws://127.0.0.1/",
-        "node",
-        "lane",
-        state.wrapOnEvent(lifecycle.getOnEvent()),
-        lifecycle.getOnLinked(),
-        state.wrapOnSet(lifecycle.getOnSet()),
-        state.wrapOnSynced(lifecycle.getOnSynced()),
-        lifecycle.getOnUnlinked());
+    long ptr = driveDownlink(valueDownlink,
+                             stoppedBarrier,
+                             ffiBarrier,
+                             "ws://127.0.0.1/",
+                             "node",
+                             "lane",
+                             state.wrapOnEvent(lifecycle.getOnEvent()),
+                             lifecycle.getOnLinked(),
+                             state.wrapOnSet(lifecycle.getOnSet()),
+                             state.wrapOnSynced(lifecycle.getOnSynced()),
+                             lifecycle.getOnUnlinked());
 
     awaitLatch(linkedLatch, 10, "linkedLatch");
     awaitLatch(syncedLatch, 10, "syncedLatch");
@@ -320,20 +357,6 @@
     Trigger stoppedBarrier = new Trigger();
     TestValueDownlink<Integer> valueDownlink = new TestValueDownlink<>(stoppedBarrier, state);
 
-<<<<<<< HEAD
-    long ptr = driveDownlink(
-        valueDownlink,
-        stoppedBarrier,
-        null,
-        "ws://127.0.0.1",
-        "node",
-        "lane",
-        null,
-        null,
-        null,
-        null,
-        null);
-=======
     long ptr = driveDownlink(valueDownlink,
                              stoppedBarrier,
                              new Trigger(),
@@ -345,7 +368,6 @@
                              null,
                              null,
                              null);
->>>>>>> 7c95ee86
 
     try {
       valueDownlink.awaitStopped();
@@ -355,6 +377,11 @@
       dropSwimClient(ptr);
     }
   }
+
+  private static native <T> long driveDownlinkError(ValueDownlink<T> downlinkRef,
+      Trigger stoppedBarrier,
+      Trigger testBarrier,
+      Consumer<ByteBuffer> onEvent);
 
   @Test
   void testAwaitClosedError() {
@@ -387,70 +414,6 @@
     }
   }
 
-  enum LinkState {
-    Init, Linked, Synced, Unlinked
-  }
-
-  @AutoForm
-  @AutoForm.Tag("event")
-  public static class Event {
-    public String node;
-    public String lane;
-    @AutoForm.Kind(FieldKind.Body)
-    public BigInteger value;
-
-    @Override
-    public String toString() {
-      return "Event{" + "node='" + node + '\'' + ", lane='" + lane + '\'' + ", value=" + value + '}';
-    }
-  }
-
-  @AutoForm(subTypes = {@AutoForm.Type(LaneAddressed.class)})
-  public static class Envelope {
-    public String node;
-    public String lane;
-
-    public Envelope() {
-
-    }
-
-    public Envelope(String node, String lane) {
-      this.node = node;
-      this.lane = lane;
-    }
-
-    @Override
-    public boolean equals(Object o) {
-      if (this == o) {
-        return true;
-      }
-      if (o == null || getClass() != o.getClass()) {
-        return false;
-      }
-      Envelope envelope = (Envelope) o;
-      return Objects.equals(node, envelope.node) && Objects.equals(lane, envelope.lane);
-    }
-
-    @Override
-    public int hashCode() {
-      return Objects.hash(node, lane);
-    }
-  }
-
-  @AutoForm
-  public static class LaneAddressed extends Envelope {
-    @AutoForm.Kind(FieldKind.Body)
-    public int body;
-
-    public LaneAddressed() {
-
-    }
-
-    public LaneAddressed(String node, String lane, int body) {
-      super(node, lane);
-      this.body = body;
-    }
-  }
 
   public static class TestValueDownlink<T> extends ValueDownlink<T> {
     TestValueDownlink(Trigger trigger, ValueDownlinkState<T> state) {
