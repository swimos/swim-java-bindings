--- conflicted
+++ resolved
@@ -30,10 +30,6 @@
   private int channelSize = 1024;
   private boolean keepLinked = true;
   private boolean keepSynced = true;
-
-  private static byte booleanToByte(boolean b) {
-    return (byte) (b ? 1 : 0);
-  }
 
   /**
    * Sets the duration that the runtime may be inactive for before it shuts down; a runtime is considered inactive if
@@ -146,18 +142,10 @@
     return this;
   }
 
-<<<<<<< HEAD
-  /**
-   *
-   * @param b
-   * @return
-   */
   private static byte booleanToByte(boolean b) {
     return (byte) (b ? 1 : 0);
   }
 
-=======
->>>>>>> b669c4f4
   /**
    * Returns a byte array representation of the current configuration.
    */
