--- conflicted
+++ resolved
@@ -16,15 +16,12 @@
 
 import ai.swim.client.downlink.map.MapDownlinkBuilder;
 import ai.swim.client.downlink.value.ValueDownlinkBuilder;
-<<<<<<< HEAD
 import org.msgpack.core.MessageBufferPacker;
 import org.msgpack.core.MessagePack;
 import java.io.IOException;
 import java.util.Arrays;
-=======
 import ai.swim.lang.ffi.AtomicDestructor;
 import ai.swim.lang.ffi.NativeResource;
->>>>>>> b669c4f4
 
 /**
  * A SwimClient class used for opening downlinks.
@@ -60,12 +57,6 @@
     }
   }
 
-  /**
-   * Starts the client runtime using the default configuration and returns an established client.
-   */
-  public static SwimClient open() throws IOException {
-    return open(new ClientConfig());
-  }
 
   private static native long startClient(byte[] config);
 
@@ -89,8 +80,6 @@
    * @param formType A form class representing the structure of the downlink's value.
    * @param <T>      The type of the downlink's value.
    * @return A value downlink builder.
-<<<<<<< HEAD
-=======
    */
   public <T> ValueDownlinkBuilder<T> valueDownlink(String host, String node, String lane, Class<T> formType) {
     return new ValueDownlinkBuilder<>(Handle.create(runtime), formType, host, node, lane);
@@ -107,7 +96,6 @@
    * @param <K>       The type of the downlink's key.
    * @param <V>       The type of the downlink's value.
    * @return A map downlink builder.
->>>>>>> b669c4f4
    */
   public <K, V> MapDownlinkBuilder<K, V> mapDownlink(String host, String node, String lane, Class<K> keyForm, Class<V> valueForm) {
     return new MapDownlinkBuilder<>(Handle.create(runtime), keyForm, valueForm, host, node, lane);
