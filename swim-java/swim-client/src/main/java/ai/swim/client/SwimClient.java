// Copyright 2015-2022 Swim Inc.
//
// Licensed under the Apache License, Version 2.0 (the "License");
// you may not use this file except in compliance with the License.
// You may obtain a copy of the License at
//
//      http://www.apache.org/licenses/LICENSE-2.0
//
// Unless required by applicable law or agreed to in writing, software
// distributed under the License is distributed on an "AS IS" BASIS,
// WITHOUT WARRANTIES OR CONDITIONS OF ANY KIND, either express or implied.
// See the License for the specific language governing permissions and
// limitations under the License.

package ai.swim.client;

import ai.swim.client.downlink.map.MapDownlinkBuilder;
import ai.swim.client.downlink.value.ValueDownlinkBuilder;
import org.msgpack.core.MessageBufferPacker;
import org.msgpack.core.MessagePack;
import java.io.IOException;
import java.util.Arrays;
import ai.swim.lang.ffi.AtomicDestructor;
import ai.swim.lang.ffi.NativeLoader;
import ai.swim.lang.ffi.NativeResource;
import org.msgpack.core.MessageBufferPacker;
import org.msgpack.core.MessagePack;
import java.io.IOException;
import java.util.Arrays;

/**
 * A SwimClient class used for opening downlinks.
 * <p>
 * This class is **not** thread safe. If shared access is required then synchronization must be performed, or it must be
 * placed behind a lock.
 */
public class SwimClient implements NativeResource {
  static {
    try {
      NativeLoader.loadLibrary("swim_client");
    } catch (IOException e) {
      throw new ExceptionInInitializerError(e);
    }
  }

  /**
   * A pointer to the native SwimClient instance.
   */
  private final long runtime;
  private final AtomicDestructor destructor;

  private SwimClient(long ptr) {
    this.runtime = ptr;
    this.destructor = new AtomicDestructor(this, () -> shutdownClient(ptr));
  }

  /**
   * Starts the client runtime using the provided configuration and returns an established client.
   */
  public static SwimClient open(ClientConfig config) throws IOException {
    try (MessageBufferPacker packer = MessagePack.newDefaultBufferPacker()) {
      config.pack(packer);
      byte[] bytes = packer.toByteArray();
      System.out.println(Arrays.toString(bytes));
      return new SwimClient(startClient(packer.toByteArray()));
    }
<<<<<<< HEAD
  }

  /**
   * Starts the client runtime using the default configuration and returns an established client.
   */
  public static SwimClient open() throws IOException {
    return open(new ClientConfig());
=======
>>>>>>> 7c95ee86
  }

  private static native long startClient(byte[] config);

  private static native long shutdownClient(long runtime);

  /**
   * Signals to the runtime that it should initiate a shutdown.
   */
  @Override
  public void close() {
    if (!destructor.drop()) {
      throw new IllegalStateException("Already closed");
    }
  }

  /**
   * Creates a new value downlink builder.
   *
   * @param host     The URl of the host to open the connection to.
   * @param node     The node URI to downlink to.
   * @param lane     The lane URI to downlink to.
   * @param formType A form class representing the structure of the downlink's value.
   * @param <T>      The type of the downlink's value.
   * @return A value downlink builder.
   */
  public <T> ValueDownlinkBuilder<T> valueDownlink(String host, String node, String lane, Class<T> formType) {
    return new ValueDownlinkBuilder<>(Handle.create(runtime), formType, host, node, lane);
  }

  /**
   * Creates a new map downlink builder.
   *
   * @param host      The URl of the host to open the connection to.
   * @param node      The node URI to downlink to.
   * @param lane      The lane URI to downlink to.
   * @param keyForm   A form class representing the structure of the downlink's key.
   * @param valueForm A form class representing the structure of the downlink's value.
   * @param <K>       The type of the downlink's key.
   * @param <V>       The type of the downlink's value.
   * @return A map downlink builder.
   */
  public <K, V> MapDownlinkBuilder<K, V> mapDownlink(String host,
      String node,
      String lane,
      Class<K> keyForm,
      Class<V> valueForm) {
    return new MapDownlinkBuilder<>(Handle.create(runtime), keyForm, valueForm, host, node, lane);
  }
}<|MERGE_RESOLUTION|>--- conflicted
+++ resolved
@@ -23,10 +23,7 @@
 import ai.swim.lang.ffi.AtomicDestructor;
 import ai.swim.lang.ffi.NativeLoader;
 import ai.swim.lang.ffi.NativeResource;
-import org.msgpack.core.MessageBufferPacker;
-import org.msgpack.core.MessagePack;
 import java.io.IOException;
-import java.util.Arrays;
 
 /**
  * A SwimClient class used for opening downlinks.
@@ -64,16 +61,6 @@
       System.out.println(Arrays.toString(bytes));
       return new SwimClient(startClient(packer.toByteArray()));
     }
-<<<<<<< HEAD
-  }
-
-  /**
-   * Starts the client runtime using the default configuration and returns an established client.
-   */
-  public static SwimClient open() throws IOException {
-    return open(new ClientConfig());
-=======
->>>>>>> 7c95ee86
   }
 
   private static native long startClient(byte[] config);
@@ -116,11 +103,7 @@
    * @param <V>       The type of the downlink's value.
    * @return A map downlink builder.
    */
-  public <K, V> MapDownlinkBuilder<K, V> mapDownlink(String host,
-      String node,
-      String lane,
-      Class<K> keyForm,
-      Class<V> valueForm) {
+  public <K, V> MapDownlinkBuilder<K, V> mapDownlink(String host, String node, String lane, Class<K> keyForm, Class<V> valueForm) {
     return new MapDownlinkBuilder<>(Handle.create(runtime), keyForm, valueForm, host, node, lane);
   }
 }